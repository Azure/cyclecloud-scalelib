import functools
import re
from copy import deepcopy
from typing import Callable, Dict, List, Optional, Tuple, TypeVar, Union

from cyclecloud.model.ClusterStatusModule import ClusterStatus
from cyclecloud.model.NodearrayBucketStatusModule import NodearrayBucketStatus
from cyclecloud.model.NodeCreationResultModule import NodeCreationResult
from cyclecloud.model.NodeManagementResultModule import NodeManagementResult
from cyclecloud.model.NodeManagementResultNodeModule import NodeManagementResultNode
from cyclecloud.model.PlacementGroupStatusModule import PlacementGroupStatus
from immutabledict import ImmutableOrderedDict
from typing_extensions import Literal

import hpc.autoscale.hpclogging as logging
from hpc.autoscale import hpctypes as ht
from hpc.autoscale.ccbindings import new_cluster_bindings
from hpc.autoscale.ccbindings.interface import ClusterBindingInterface
from hpc.autoscale.codeanalysis import hpcwrapclass
from hpc.autoscale.hpclogging import apitrace
from hpc.autoscale.node import constraints as constraintslib
from hpc.autoscale.node import vm_sizes
from hpc.autoscale.node.bucket import (
    NodeBucket,
    NodeDefinition,
    bucket_candidates,
    node_from_bucket,
)
from hpc.autoscale.node.constraints import NodeConstraint, get_constraints
from hpc.autoscale.node.delayednodeid import DelayedNodeId
from hpc.autoscale.node.limits import (
    BucketLimits,
    _SharedLimit,
    _SpotLimit,
    null_bucket_limits,
)
from hpc.autoscale.node.node import Node, UnmanagedNode, minimum_space
from hpc.autoscale.results import (
    AllocationResult,
    BootupResult,
    DeallocateResult,
    DeleteResult,
    MatchResult,
    RemoveResult,
    SatisfiedResult,
    ShutdownResult,
    StartResult,
    TerminateResult,
)
from hpc.autoscale.util import partition, partition_single

logger = logging.getLogger("cyclecloud.buckets")


DefaultValueFunc = Callable[[Node], ht.ResourceTypeAtom]
ResourceModifier = Literal["add", "subtract", "multiply", "divide", "divide_floor"]


T = TypeVar("T")


@hpcwrapclass
class NodeManager:
    """
    TODO add round robin / scatter shot allocation strategy
    (goes to this ^ when no capacity)
    long term requests

    priority
    scatter
    adaptive (when no capacity, switch to prio)

    """

    def __init__(
        self, cluster_bindings: ClusterBindingInterface, node_buckets: List[NodeBucket],
    ) -> None:
        self.__cluster_bindings = cluster_bindings
        self.__node_buckets = node_buckets
        self._node_names = {}
        for node_bucket in node_buckets:
            for node in node_bucket.nodes:
                self._node_names[node.name] = True

        self.__default_resources: List[_DefaultResource] = []
        self.__journal: List[_JournalEntry] = []
        # list of nodes a user has 'allocated'.
        # self.new_nodes = []  # type: List[Node]

    @property
    def new_nodes(self) -> List[Node]:
        return [
            n
            for n in self.get_nodes()
            if not n.exists and not (n.state == "Deallocated" and not n._allocated)
        ]

    def _add_bucket(self, bucket: NodeBucket) -> None:
        self.__node_buckets.append(bucket)

    @apitrace
    def allocate(
        self,
        constraints: Union[List[constraintslib.Constraint], constraintslib.Constraint],
        node_count: Optional[int] = None,
        slot_count: Optional[int] = None,
        allow_existing: bool = True,
        all_or_nothing: bool = False,
        assignment_id: Optional[str] = None,
    ) -> AllocationResult:

        if not allow_existing:
            constraints = get_constraints([{"node.exists": False}]) + constraints

        if int(node_count or 0) <= 0 and int(slot_count or 0) <= 0:
            return AllocationResult(
                "NothingRequested",
                reasons=[
                    "Either node_count or slot_count must be defined as a positive integer."
                ],
            )

        if not isinstance(constraints, list):
            constraints = [constraints]

        parsed_constraints = constraintslib.get_constraints(constraints)

        candidates_result = bucket_candidates(self.get_buckets(), parsed_constraints)
        if not candidates_result:
            return AllocationResult(
                "NoCandidatesFound", reasons=candidates_result.reasons,
            )

        logging.debug(
            "Candidates for job %s: %s", assignment_id, candidates_result.candidates
        )

        allocated_nodes = {}
        total_slots_allocated = 0

        additional_reasons = []

        for candidate in candidates_result.candidates:

            if slot_count and slot_count > 0:
                assert slot_count - total_slots_allocated > 0, "%s - %s <= 0" % (
                    slot_count,
                    total_slots_allocated,
                )
                result = self._allocate_slots(
                    candidate,
                    slot_count - total_slots_allocated,
                    parsed_constraints,
                    allow_existing,
                    all_or_nothing,
                    assignment_id,
                )

                if not result:
                    continue

                for node in result.nodes:
                    allocated_nodes[node.name] = node

                assert result.total_slots > 0

                total_slots_allocated += result.total_slots

                if total_slots_allocated >= slot_count:
                    break
            else:
                assert node_count is not None

                node_count_floored = self._get_node_count(
                    candidate,
                    node_count - len(allocated_nodes),
                    all_or_nothing=all_or_nothing,
                    allow_existing=allow_existing,
                )

                if node_count_floored < 1:
                    additional_reasons.append(
                        "Bucket {} does not have capacity: Required={} Available={}".format(
                            candidate, node_count, candidate.available_count
                        )
                    )
                    continue

                result = self._allocate_nodes(
                    candidate,
                    node_count_floored,
                    -1,
                    parsed_constraints,
                    allow_existing,
                    assignment_id,
                )

                if not result:
                    if hasattr(result, "reasons"):
                        additional_reasons.extend(result.reasons)
                    continue

                for node in result.nodes:
                    allocated_nodes[node.name] = node

                total_slots_allocated = len(allocated_nodes)

                if total_slots_allocated >= node_count:
                    break

        if allocated_nodes:
            assert total_slots_allocated
            return AllocationResult(
                "success",
                nodes=list(allocated_nodes.values()),
                slots_allocated=total_slots_allocated,
            )

        return AllocationResult(
            "NoAllocationSelected",
            reasons=[
                "Could not allocate based on the selection criteria: {} all_or_nothing={} allow_existing={}".format(
                    constraints, all_or_nothing, allow_existing
                )
            ]
            + additional_reasons,
        )

    def _allocate_slots(
        self,
        bucket: NodeBucket,
        slot_count: int,
        constraints: List[constraintslib.NodeConstraint],
        allow_existing: bool = False,
        all_or_nothing: bool = False,
        assignment_id: Optional[str] = None,
    ) -> AllocationResult:
        remaining = slot_count
        allocated_nodes: Dict[str, Tuple[Node, Node]] = {}
        alloc_result: Optional[AllocationResult] = None
        reasons = []

        assert remaining > 0

        while remaining > 0:
            min_count = minimum_space(constraints, bucket.example_node)
            assert min_count, "%s -> %s" % (constraints, bucket.example_node.resources)
            # -1 is returned when the constraints have no say in how many could fit
            # like, say, if the only constraint was that a flag was true
            if min_count <= -1:
                min_count = remaining
            elif min_count == 0:
                reasons.append(
                    "Constraints dictate that no slots will fit on a node in {}".format(
                        bucket
                    )
                )
                for cons in constraints:
                    res = cons.satisfied_by_bucket(bucket)
                    if not res:
                        reasons.extend(res.reasons)
                break

            alloc_result = self._allocate_nodes(
                bucket,
                1,
                # min(remaining, min_count),
                remaining,
                constraints,
                allow_existing=True,
                assignment_id=assignment_id,
                commit=False,
            )

            if not alloc_result:
                reasons.extend(alloc_result.reasons)
                break

            for node in alloc_result.nodes:
                allocated_nodes[node.name] = (node, node)

            remaining -= alloc_result.total_slots
            # TODO hack -
            if not all_or_nothing:
                self._commit(bucket, list(allocated_nodes.values()))

        if all_or_nothing and remaining > 0:
            self._rollback(bucket)
            return AllocationResult("OutOfCapacity", reasons=[""])

        # allocated at least one slot
        if remaining < slot_count:
            commited_nodes = self._commit(bucket, list(allocated_nodes.values()))
            return AllocationResult(
                "success", nodes=commited_nodes, slots_allocated=slot_count - remaining,
            )
        self._rollback(bucket)
        if alloc_result:
            return alloc_result
        return AllocationResult("Failed", reasons=reasons)

    def _allocate_nodes(
        self,
        bucket: NodeBucket,
        count: int,
        total_iterations: int,
        constraints: List[constraintslib.NodeConstraint],
        allow_existing: bool = False,
        assignment_id: Optional[str] = None,
        commit: bool = True,
    ) -> AllocationResult:
        ret = self.__allocate_nodes(
            bucket,
            count,
            total_iterations,
            constraints,
            allow_existing,
            assignment_id,
            commit,
        )
        assert bucket.available_count >= 0, bucket
        return ret

    def __allocate_nodes(
        self,
        bucket: NodeBucket,
        count: int,
        total_iterations: int,
        constraints: List[constraintslib.NodeConstraint],
        allow_existing: bool = False,
        assignment_id: Optional[str] = None,
        commit: bool = True,
    ) -> AllocationResult:
        for node in bucket.nodes:
            assert node.placement_group == bucket.placement_group

        if not allow_existing and bucket.available_count < 1:
            return AllocationResult(
                "OutOfCapacity",
                reasons=["No more capacity for bucket {}".format(bucket)],
            )

        assert count > 0
        allocated_nodes: Dict[str, Tuple[Node, Node]] = {}
        new_nodes = []
        slots_allocated = 0
        available_count_total = self._available_count(bucket, allow_existing)

        def remaining_slots() -> int:
            if total_iterations > 0:
                return total_iterations - slots_allocated
            return count - len(allocated_nodes)

        initial_slot_count = remaining_slots()

        def remaining_nodes() -> int:
            return count - len(allocated_nodes)

        def _per_node(node: Node, constraints: List[NodeConstraint]) -> int:
            min_space = minimum_space(constraints, node)

            if min_space == -1:
                min_space = remaining_slots()
            else:
                for constraint in constraints:
                    res = constraint.satisfied_by_node(node)
                    assert res, "{} {} {}".format(res, constraint, node.vcpu_count)
                    m = constraint.minimum_space(node)
                    assert (
                        m != 0
                    ), "{} satisfies node {} but minimum_space was {}".format(
                        constraint, node.name, m
                    )

            per_node = 1 if total_iterations < 0 else min(remaining_slots(), min_space)
            if per_node == 0:
                for constraint in constraints:
                    res = constraint.satisfied_by_node(node)
                    assert res, "{} {} {}".format(res, constraint, node.vcpu_count)
                    m = constraint.minimum_space(node)
                    assert (
                        m != 0
                    ), "{} satisfies node {} but minimum_space was {}".format(
                        constraint, node.name, m
                    )

            assert per_node > 0, "{} {} {} {}".format(
                per_node, remaining_slots(), node.resources, constraints
            )
            return per_node

        assert remaining_slots() > 0

        if remaining_nodes() > available_count_total:
            return AllocationResult(
                "NoCapacity",
                reasons=[
                    "Not enough {} availability for request: Available {} requested {}. See {}".format(
                        bucket.vm_size,
                        available_count_total,
                        count - len(allocated_nodes),
                        bucket.limits,
                    )
                ],
            )

        for node in bucket.nodes:

            if node.closed:
                continue

            satisfied: Union[SatisfiedResult, bool]

            if constraints:
                for c in constraints:

                    result = c.satisfied_by_node(node)
                    if not result:
                        satisfied = result

                satisfied: bool = functools.reduce(lambda a, b: bool(a) and bool(b), [c.satisfied_by_node(node) for c in constraints])  # type: ignore
            else:
                satisfied = True

            if satisfied:
                per_node = _per_node(node, constraints)
                journal_entry = _JournalEntry(
                    node, constraints, per_node, assignment_id
                )
                match_result = journal_entry.precommit()
                assert match_result
                slots_allocated += match_result.total_slots

                self.__journal.append(journal_entry)
                allocated_nodes[node.name] = (node, node)

                if remaining_slots() <= 0:
                    break

        while remaining_slots() > 0 and bucket.available_count > 0:
            node_name = self._next_node_name(bucket)
            new_node = node_from_bucket(
                bucket,
                exists=False,
                state=ht.NodeStatus("Off"),
                target_state=ht.NodeStatus("Off"),
                # TODO what about deallocated? Though this is a 'new' node...
                power_state=ht.NodeStatus("Off"),
                placement_group=bucket.placement_group,
                new_node_name=node_name,
            )
            self._apply_defaults(new_node)

            assert new_node.vcpu_count == bucket.vcpu_count

            per_node = _per_node(new_node, constraints)

            match_result = new_node.decrement(constraints, per_node, assignment_id)

            assert match_result
            slots_allocated += match_result.total_slots

            new_nodes.append(new_node)

            assert new_node.name not in allocated_nodes

            allocated_nodes[new_node.name] = (new_node, new_node)
            if not new_node.exists:
                bucket.decrement(1)

        if remaining_slots() == initial_slot_count:
            return AllocationResult(
                "InsufficientResources",
                reasons=[
                    "Could not allocate {} slots for bucket {}".format(
                        remaining_slots(), bucket
                    )
                ],
            )

        if not allocated_nodes:
            raise RuntimeError(
                "Empty but successful node allocation for {} with constraints {}".format(
                    bucket, constraints
                )
            )

        # assert len(allocated_nodes) <= count

        if len(allocated_nodes) < count:
            msg = "Could only allocate {}/{} nodes".format(len(allocated_nodes), count)
            return AllocationResult("InsufficientCapacity", reasons=[msg])

        if commit:
            self._commit(bucket, list(allocated_nodes.values()))

        allocated_result_nodes = [n[1] for n in allocated_nodes.values()]

        return AllocationResult(
            "success", allocated_result_nodes, slots_allocated=slots_allocated
        )

    def _commit(
        self, bucket: NodeBucket, allocated_nodes: List[Tuple[Node, Node]]
    ) -> List[Node]:
        # TODO put this logic into the bucket.

        self.__journal = []

        by_name = partition(bucket.nodes, lambda n: n.name)
        new_nodes = [n[0] for n in allocated_nodes if not n[0].exists]

        for new_node in new_nodes:
            if new_node.name not in by_name:
                bucket.add_nodes([new_node])
                by_name[new_node.name] = [new_node]

        for node in new_nodes:
            self._node_names[node.name] = True

        bucket.commit()
        return [n[1] for n in allocated_nodes]

    def _rollback(self, bucket: NodeBucket) -> None:
        for entry in self.__journal:
            entry.rollback()

        self.__journal = []
        bucket.rollback()
        for name in list(self._node_names.keys()):
            if not self._node_names[name]:
                self._node_names.pop(name)

    @apitrace
    def allocate_at_least(
        self,
        bucket: NodeBucket,
        count: Optional[int] = None,
        memory: Optional[ht.Memory] = None,
        all_or_nothing: bool = False,
    ) -> AllocationResult:
        raise NotImplementedError()

    def _get_node_count(
        self,
        bucket: NodeBucket,
        node_count: int,
        all_or_nothing: bool = False,
        allow_existing: bool = True,
    ) -> int:

        available_count_total = self._available_count(bucket, allow_existing)
        if all_or_nothing:
            count = node_count
            if count > available_count_total:
                return 0
        else:
            count = min(node_count, available_count_total)

        if count == 0 or count > available_count_total:
            # TODO report what the user reported
            return 0

        assert count is not None
        return int(count)

    def _available_count(self, bucket: NodeBucket, allow_existing: bool) -> int:
        available_count_total = bucket.available_count

        if allow_existing:
            # let's include the unallocated existing nodes
            for node in bucket.nodes:
                if not node._allocated:
                    available_count_total += 1
        return available_count_total

    def _next_node_name(self, bucket: NodeBucket) -> ht.NodeName:
        index = 1
        while True:
            name = ht.NodeName("{}-{}".format(bucket.nodearray, index))
            if name not in self._node_names:
                self._node_names[name] = False
                return name
            index += 1

    @apitrace
    def add_unmanaged_nodes(self, existing_nodes: List[UnmanagedNode]) -> None:
        def _bid_and_pg(n: Node) -> Tuple[ht.BucketId, Optional[ht.PlacementGroup]]:
            return (n.bucket_id, n.placement_group)

        by_key: Dict[
            Tuple[ht.BucketId, Optional[ht.PlacementGroup]], List[Node]
        ] = partition(
            # typing will complain that List[Node] is List[UnmanagedNode]
            # just a limitation of python3's typing
            existing_nodes,  # type: ignore
            _bid_and_pg,
        )

        buckets = partition_single(
            self.__node_buckets, lambda b: (b.bucket_id, b.placement_group)
        )

        for key, nodes_list in by_key.items():
            if key in buckets:
                buckets[key].add_nodes(nodes_list)
                continue

            bucket_id, placement_group = key

            a_node = nodes_list[0]
            # create a null definition, limits and bucket for each
            # unique set of unmanaged nodes
            node_def = NodeDefinition(
                nodearray=ht.NodeArrayName("__unmanaged__"),
                bucket_id=bucket_id,
                vm_size=ht.VMSize("unknown"),
                location=ht.Location("unknown"),
                spot=False,
                subnet=ht.SubnetId("unknown"),
                vcpu_count=a_node.vcpu_count,
                memory=a_node.memory,
                placement_group=placement_group,
                resources=ht.ResourceDict(dict(deepcopy(a_node.resources))),
                software_configuration=ImmutableOrderedDict(
                    a_node.software_configuration
                ),
            )

            limits = null_bucket_limits(len(nodes_list), a_node.vcpu_count)

            bucket = NodeBucket(
                node_def, limits, len(nodes_list), nodes_list, artificial=True
            )

            self.__node_buckets.append(bucket)
            bucket.add_nodes(nodes_list)

        self._apply_defaults_all()

    def get_nodes(self) -> List[Node]:
        # TODO slow
        ret: List[Node] = []
        for node_bucket in self.__node_buckets:
            ret.extend(node_bucket.nodes)
        return ret

    def get_non_failed_nodes(self) -> List[Node]:
        ret: List[Node] = []
        for node_bucket in self.__node_buckets:
            ret.extend([n for n in node_bucket.nodes if n.state != "Failed"])
        return ret

    def get_failed_nodes(self) -> List[Node]:
        ret: List[Node] = []
        for node_bucket in self.__node_buckets:
            ret.extend([n for n in node_bucket.nodes if n.state == "Failed"])
        return ret

    def get_new_nodes(self) -> List[Node]:
        return self.new_nodes

    def get_buckets(self) -> List[NodeBucket]:
        return self.__node_buckets

    def get_buckets_by_id(self) -> Dict[ht.BucketId, NodeBucket]:
        return partition_single(self.get_buckets(), lambda b: b.bucket_id)

    @apitrace
    def get_nodes_by_operation(self, operation_id: ht.OperationId) -> List[Node]:
        relevant_node_list = self.__cluster_bindings.get_nodes(
            operation_id=operation_id
        )
        relevant_node_names = [n["Name"] for n in relevant_node_list.nodes]
        updated_cluster_status = self.__cluster_bindings.get_cluster_status(True)

        updated_cc_nodes = partition_single(
            updated_cluster_status.nodes, lambda n: n["Name"]
        )

        nodes_by_name = partition_single(self.get_nodes(), lambda n: n.name)

        ret = []

        for name in relevant_node_names:
            if name in nodes_by_name:
                node = nodes_by_name[name]
                if name not in updated_cc_nodes:
                    logging.warning("%s no longer exists.", name)
                    node.exists = False
                    node.state = ht.NodeStatus("Off")
                else:
                    cc_node = updated_cc_nodes[name]
                    node.state = ht.NodeStatus(cc_node["Status"])
                    if node.delayed_node_id.node_id:
                        assert node.delayed_node_id.node_id == cc_node["NodeId"]
                    else:
                        logging.info(
                            "Found nodeid for %s -> %s", node, cc_node["NodeId"]
                        )
                        node.delayed_node_id.node_id = cc_node["NodeId"]
                    ret.append(node)

        return ret

    @apitrace
    def bootup(
        self,
        nodes: Optional[List[Node]] = None,
        request_id: Optional[ht.RequestId] = None,
    ) -> BootupResult:
        nodes = nodes or self.new_nodes
        if not nodes:
            return BootupResult(
                "success",
                ht.OperationId(""),
                request_id,
                reasons=["No new nodes required or created."],
            )

        nodes_to_start = [n for n in nodes if n.target_state == "Deallocated"]
        nodes_to_create = [n for n in nodes if n.target_state != "Deallocated"]
        booted_nodes = []

        operation_id: str = ""

        if nodes_to_start:
            start_result: NodeManagementResult = self.__cluster_bindings.start_nodes(
                nodes_to_start
            )
            operation_id = start_result.operation_id

            for s in start_result.sets:
                if s.message:
                    logging.warning(s.message)
                else:
                    logging.info("Started %d nodes", s.added)

            started_nodes = self.get_nodes_by_operation(start_result.operation_id)

            started_node_mappings: Dict[str, Node] = partition_single(
                started_nodes, lambda n: n.name
            )

            for offset, node in enumerate(started_nodes):
                node.delayed_node_id.operation_id = start_result.operation_id
                node.delayed_node_id.operation_offset = offset
                if node.name in started_node_mappings:
                    booted_nodes.append(node)
                else:
                    node.state = ht.NodeStatus("Unknown")

        if nodes_to_create:

            create_result: NodeCreationResult = self.__cluster_bindings.create_nodes(
                nodes_to_create
            )

            if operation_id:
                operation_id = operation_id + "," + create_result.operation_id
            else:
                operation_id = create_result.operation_id

            for s in create_result.sets:
                if s.message:
                    logging.warning(s.message)
                else:
                    logging.info("Create %d nodes", s.added)

            created_nodes = self.get_nodes_by_operation(create_result.operation_id)

            created_node_mappings: Dict[str, Node] = partition_single(
                created_nodes, lambda n: n.name
            )

            for offset, node in enumerate(created_nodes):
                node.delayed_node_id.operation_id = create_result.operation_id
                node.delayed_node_id.operation_offset = offset
                if node.name in created_node_mappings:
                    booted_nodes.append(node)
                else:
                    node.state = ht.NodeStatus("Unknown")

        return BootupResult(
            "success", ht.OperationId(operation_id), request_id, booted_nodes
        )

    @property
    def cluster_max_core_count(self) -> int:
        assert (
            self.get_buckets()
        ), "We need at least one bucket defined to get cluster limits"
        return self.get_buckets()[0].limits.cluster_max_core_count

    @property
    def cluster_consumed_core_count(self) -> int:
        assert (
            self.get_buckets()
        ), "We need at least one bucket defined to get cluster limits"
        return self.get_buckets()[0].limits.cluster_consumed_core_count

    def get_regional_max_core_count(self, location: Optional[str] = None) -> int:
        for bucket in self.get_buckets():
            if bucket.location == location:
                return self.get_buckets()[0].limits.regional_quota_core_count
        raise RuntimeError(
            "No bucket found in location {} so we do not have the regional limits.".format(
                location
            )
        )

    def get_locations(self) -> List[ht.Location]:
        return list(partition(self.get_buckets(), lambda b: b.location).keys())

    def get_regional_consumed_core_count(self, location: Optional[str] = None) -> int:
        for bucket in self.get_buckets():
            if bucket.location == location:
                return self.get_buckets()[0].limits.regional_consumed_core_count
        raise RuntimeError(
            "No bucket found in location {} so we do not have the regional limits.".format(
                location
            )
        )

    @apitrace
    def add_default_resource(
        self,
        selection: Union[Dict, List[constraintslib.Constraint]],
        resource_name: str,
        default_value: Union[ht.ResourceTypeAtom, DefaultValueFunc],
        modifier: Optional[ResourceModifier] = None,
        modifier_magnitude: Optional[Union[int, float]] = None,
        allow_none: bool = True,
    ) -> None:
        if isinstance(default_value, str):
            if default_value.startswith("node."):
                attr = default_value[len("node.") :]  # noqa: E203

                if attr.startswith("resources."):
                    alias = attr[len("resources.") :]  # noqa: E203

                    def get_from_node_resources(node: Node) -> ht.ResourceTypeAtom:

                        if alias.endswith(".value"):
                            rname = alias[: -len(".value")]
                            value = node.resources.get(rname)
                        else:
                            rname = alias
                            value = node.resources.get(rname)

                        if value is None:
                            msg: str = (
                                "Could not define default resource name=%s with alias=%s"
                                + " for node/bucket %s because the node/bucket did not define %s as a resource"
                            )
                            logging.warning(
                                msg, attr, alias, node, alias,
                            )
                            value = ""

                        if alias.endswith(".value"):
                            return getattr(value, "value")

                        return value

                    default_value = get_from_node_resources
                elif attr.startswith("software_configuration."):
                    alias = attr[len("software_configuration.") :]  # noqa: E203

                    def get_from_node_software_configuration(
                        node: Node,
                    ) -> ht.ResourceTypeAtom:
                        value = node.software_configuration.get(alias)
                        if value is None:
                            msg: str = (
                                "Could not define default resource name=%s with alias=%s"
                                + " for node/bucket %s because the node/bucket did not define %s"
                                + " in its software_configuration"
                            )
                            logging.warning(
                                msg, attr, alias, node, alias,
                            )
                            value = ""

                        return value

                    default_value = get_from_node_software_configuration
                else:
                    acceptable = [
                        x for x in dir(Node) if x[0].isalpha() and x[0].islower()
                    ]
                    if attr not in dir(Node):
                        msg = "Invalid node.attribute '{}'. Expected one of {}".format(
                            attr, acceptable
                        )
                        raise RuntimeError(msg)

                    default_value = GetFromBaseNode(attr)

        if not isinstance(selection, list):
            # TODO add runtime type checking
            selection = [selection]  # type: ignore

        constraints = constraintslib.get_constraints(selection)

        default_value_expr = str(default_value)
        if not hasattr(default_value, "__call__"):

            def default_value_func(node: Node) -> ht.ResourceTypeAtom:
                # already checked if it has a call
                ret = default_value
                if isinstance(default_value, str):
                    if default_value.startswith("`") and default_value.endswith("`"):
                        expr = default_value[1:-1]
                        return eval(
                            "(lambda: {})()".format(expr), {"node": node.clone()}
                        )
                    elif re.match("size::[0-9a-zA-Z]+", default_value):
                        ret = ht.Size.value_of(default_value)
                    elif re.match("memory::[0-9a-zA-Z]+", default_value):
                        ret = ht.Memory.value_of(default_value)
                return ret  # type: ignore

        else:
            default_value_func = default_value  # type: ignore

        dr = _DefaultResource(
            constraints,
            resource_name,
            default_value_func,
            default_value_expr,
            modifier,
            modifier_magnitude,
            allow_none,
        )
        self.__default_resources.append(dr)
        self._apply_defaults_all()

    def _apply_defaults_all(self) -> None:

        for dr in self.__default_resources:
            for bucket in self.get_buckets():
                dr.apply_default(bucket.example_node)
                bucket.resources.update(bucket.example_node.available)

            for node in self.get_nodes():
                dr.apply_default(node)

    def _apply_defaults(self, node: Node) -> None:
        for dr in self.__default_resources:
            dr.apply_default(node)

    def add_placement_group(
        self, pg_name: ht.PlacementGroup, bucket: NodeBucket
    ) -> None:
        by_key = partition(
            self.__node_buckets, lambda b: (b.nodearray, b.placement_group)
        )

        key = (bucket.nodearray, pg_name)

        if key in by_key:
            logging.warning(
                "Bucket with nodearray=%s, vm_size=%s, location=%s and placement group %s already exists. Ignoring",
                bucket.nodearray,
                bucket.vm_size,
                bucket.location,
                pg_name,
            )
            return

        self.__node_buckets.append(bucket.clone_with_placement_group(pg_name))

    @apitrace
    def deallocate_nodes(self, nodes: List[Node]) -> DeallocateResult:
        return self._nodes_operation(
            nodes, self.__cluster_bindings.deallocate_nodes, DeallocateResult
        )

    @apitrace
    def delete(self, nodes: List[Node]) -> DeleteResult:
        return self._nodes_operation(
            nodes, self.__cluster_bindings.delete_nodes, DeleteResult
        )

    @apitrace
    def remove_nodes(self, nodes: List[Node]) -> RemoveResult:
        return self._nodes_operation(
            nodes, self.__cluster_bindings.shutdown_nodes, RemoveResult
        )

    @apitrace
    def shutdown_nodes(self, nodes: List[Node]) -> ShutdownResult:
        return self._nodes_operation(
            nodes, self.__cluster_bindings.shutdown_nodes, ShutdownResult
        )

    @apitrace
    def start_nodes(self, nodes: List[Node]) -> StartResult:
        return self._nodes_operation(
            nodes, self.__cluster_bindings.start_nodes, StartResult
        )

    @apitrace
    def terminate_nodes(self, nodes: List[Node]) -> TerminateResult:
        return self._nodes_operation(
            nodes, self.__cluster_bindings.terminate_nodes, TerminateResult
        )

    @property
    def cluster_bindings(self) -> ClusterBindingInterface:
        return self.__cluster_bindings

    def _nodes_operation(
        self,
        nodes: List[Node],
        function: Callable[[List[Node]], NodeManagementResult],
        ctor: Callable[[str, ht.OperationId, Optional[ht.RequestId], List[Node]], T],
    ) -> T:
        managed_nodes = [node for node in nodes if node.managed]
        unmanaged_node_names = [node.name for node in nodes if not node.managed]
        op_name = function.__name__

        if unmanaged_node_names:
            logging.warning(
                "The following nodes will not be {} because node.managed=false: {}".format(
                    op_name, unmanaged_node_names
                )
            )

        if not managed_nodes:
            logging.warning("No nodes to {}".format(op_name))
            return ctor("success", ht.OperationId(""), None, [])

        result: NodeManagementResult = function(managed_nodes)

        by_name = partition_single(nodes, lambda n: n.name, strict=False)
        mgmt_by_name: Dict[ht.NodeName, NodeManagementResultNode]
        mgmt_by_name = partition_single(result.nodes, lambda n: n.name)

        affected_nodes: List[Node] = []

        # force the node.state to be updated
        self.get_nodes_by_operation(result.operation_id)

        for name, mgmt_node in mgmt_by_name.items():
            assert isinstance(mgmt_node, NodeManagementResultNode)

            if name not in by_name:
                continue

            node = by_name[name]
            if mgmt_node.status != "OK":
                logging.warning("%s was unaffected by call %s", node, function.__name__)
                continue

            affected_nodes.append(node)

            if node.state in ["Terminating", "Off"]:
                self._remove_node_internally(node)

        return ctor(
            "success", ht.OperationId(result.operation_id), None, affected_nodes
        )

    def _remove_node_internally(self, node: Node) -> None:
        by_bucket_id_and_pg = partition_single(
            self.__node_buckets, lambda b: (b.bucket_id, b.placement_group)
        )

        key = (node.bucket_id, node.placement_group)

        if key not in by_bucket_id_and_pg:
            logging.warning(
                "Unknown bucketid/placement_group??? %s not in %s",
                key,
                by_bucket_id_and_pg,
            )
            return

        bucket = by_bucket_id_and_pg[key]
        nodes_list = bucket.nodes

        if node not in nodes_list:

            logging.warning(
                (
                    "Somehow {} is not being tracked by bucket {}. "
                    + "Did you try to shutdown/terminate/delete a node twice?"
                ).format(node, bucket)
            )
            return

        bucket.nodes.remove(node)

    def set_system_default_resources(self) -> None:
        self.add_default_resource({}, "ncpus", "node.vcpu_count")
        self.add_default_resource({}, "pcpus", "node.pcpu_count")
        self.add_default_resource({}, "ngpus", "node.gpu_count")
        self.add_default_resource({}, "memb", MemoryDefault("b"))
        self.add_default_resource({}, "memkb", MemoryDefault("k"))
        self.add_default_resource({}, "memmb", MemoryDefault("m"))
        self.add_default_resource({}, "memgb", MemoryDefault("g"))
        self.add_default_resource({}, "memtb", MemoryDefault("t"))
        self.add_default_resource({}, "nodearray", "node.nodearray")
        self.add_default_resource({}, "ccnodeid", lambda n: n.delayed_node_id.node_id)

    def example_node(self, location: str, vm_size: str) -> Node:
        aux_info = vm_sizes.get_aux_vm_size_info(location, vm_size)

        node = Node(
            node_id=DelayedNodeId(ht.NodeName("__example__")),
            name=ht.NodeName("__example__"),
            nodearray=ht.NodeArrayName("__example_nodearray__"),
            bucket_id=ht.BucketId("__example_bucket_id__"),
            hostname=None,
            private_ip=None,
            instance_id=None,
            vm_size=ht.VMSize(vm_size),
            location=ht.Location(location),
            spot=False,
            vcpu_count=aux_info.vcpu_count,
            memory=aux_info.memory,
            infiniband=aux_info.infiniband,
            state=ht.NodeStatus("Off"),
            target_state=ht.NodeStatus("Off"),
            power_state=ht.NodeStatus("Off"),
            exists=False,
            placement_group=None,
            managed=False,
            resources=ht.ResourceDict({}),
            software_configuration=ImmutableOrderedDict({}),
            keep_alive=False,
        )
        self._apply_defaults(node)
        return node

    def __str__(self) -> str:
        attrs = []
        for attr_name in dir(self):
            if not (attr_name[0].isalpha() or attr_name.startswith("_NodeManager")):
                continue

            if "core_count" in attr_name:
                continue

            attr = getattr(self, attr_name)
            if "__call__" not in dir(attr):
                attr_expr = attr_name.replace("_NodeManager", "")
                attrs.append("{}={}".format(attr_expr, attr))
        return "NodeManager({})".format(", ".join(attrs))

    def __repr__(self) -> str:
        return str(self)

    def to_dict(self) -> Dict:
        ret = {}
        for attr_name in dir(self):
            if not (attr_name[0].isalpha() or attr_name.startswith("_NodeManager")):
                continue

            attr = getattr(self, attr_name)
            if "__call__" not in dir(attr):
                attr_expr = attr_name.replace("_NodeManager", "")

                if hasattr(attr, "to_dict"):
                    attr_value = attr.to_dict()
                else:
                    attr_value = str(attr)

                ret[attr_expr] = attr_value
        return ret


class GetFromBaseNode:
    def __init__(self, attr: str) -> None:
        self.attr = attr

    def __call__(self, node: Node) -> ht.ResourceTypeAtom:
        return getattr(node, self.attr)

    def __repr__(self) -> str:
        return "node.{}".format(self.attr)


class MemoryDefault:
    def __init__(self, mag: ht.MemoryMagnitude):
        self.mag = mag

    def __call__(self, node: Node) -> ht.ResourceTypeAtom:
        return node.memory.convert_to(self.mag)

    def __repr__(self) -> str:
        return "node.memory[{}]".format(self.mag)


@apitrace
def new_node_manager(
    config: dict,
    existing_nodes: Optional[List[UnmanagedNode]] = None,
    disable_default_resources: bool = True,
) -> NodeManager:

    logging.initialize_logging(config)

    ret = _new_node_manager_79(new_cluster_bindings(config), config)
    existing_nodes = existing_nodes or []

    if not disable_default_resources or not config.get(
        "disable_default_resources", False
    ):
        ret.set_system_default_resources()

    for entry in config.get("default_resources", []):

        try:
            assert isinstance(entry["select"], dict)
            assert isinstance(entry["name"], str)
            assert isinstance(entry["value"], (str, int, float, bool))
        except AssertionError as e:
            raise RuntimeError(
                "default_resources: Expected select=dict name=str value=str|int|float|bool: {}".format(
                    e
                )
            )
        modifier = None
        for op in ["add", "subtract", "multiply", "divide", "divide_floor"]:
            if op in entry:
                if modifier:
                    raise RuntimeError(
                        "Can not support more than one modifier for default resources at this time. {}".format(
                            entry
                        )
                    )
                modifier = op

        ret.add_default_resource(
            entry["select"],
            entry["name"],
            entry["value"],
            modifier,
            entry.get(modifier, None),
        )

    return ret


def _cluster_limits(cluster_name: str, cluster_status: ClusterStatus) -> _SharedLimit:

    cluster_active_cores = 0

    nodearray_regions = {}
    for nodearray_status in cluster_status.nodearrays:
        nodearray_regions[nodearray_status.name] = nodearray_status.nodearray["Region"]

    for cc_node in cluster_status.nodes:
        region = nodearray_regions[cc_node["Template"]]
        aux_info = vm_sizes.get_aux_vm_size_info(region, cc_node["MachineType"])
        cluster_active_cores += aux_info.vcpu_count

    return _SharedLimit(
        "Cluster({})".format(cluster_name),
        cluster_active_cores,
        cluster_status.max_core_count,  # noqa: E128
    )


def _new_node_manager_79(
    cluster_bindings: ClusterBindingInterface, autoscale_config: Dict,
) -> NodeManager:
    cluster_status = cluster_bindings.get_cluster_status(nodes=True)
    nodes_list = cluster_bindings.get_nodes()

    # to make it trivial to mimic 'onprem' nodes by simply filtering them out
    # of the response.
    mimic_on_prem = autoscale_config.get("_mimic_on_prem", [])
    if mimic_on_prem:
        nodes_list.nodes = [
            n for n in nodes_list.nodes if n["Name"] not in mimic_on_prem
        ]
        cluster_status.nodes = [
            n for n in cluster_status.nodes if n["Name"] not in mimic_on_prem
        ]

    all_node_names = [n["Name"] for n in nodes_list.nodes]

    buckets = []

    cluster_limit = _cluster_limits(cluster_bindings.cluster_name, cluster_status)

    cc_nodes_by_template = partition(nodes_list.nodes, lambda n: n["Template"])

    nodearray_limits: Dict[str, _SharedLimit] = {}
    regional_limits: Dict[str, _SharedLimit] = {}
    family_limits: Dict[str, _SharedLimit] = {}

    for nodearray_status in cluster_status.nodearrays:
        nodearray = nodearray_status.nodearray
        nodearray_name = nodearray_status.name

        is_autoscale_disabled = (
            not nodearray.get("Configuration", {})
            .get("autoscale", {})
            .get("enabled", True)
        )

        if is_autoscale_disabled:
            logging.fine(
<<<<<<< HEAD
                "Ignoring nodearray %s because autoscale.enabled=false",
                nodearray.get("Name"),
=======
                "Ignoring nodearray %s because autoscale.enabled=false", nodearray_name,
>>>>>>> d6215f10
            )
            continue

        region = nodearray["Region"]

        custom_resources = deepcopy(
            ht.ResourceDict(
                nodearray.get("Configuration", {})
                .get("autoscale", {})
                .get("resources", {})
            )
        )
        active_na_core_count = 0
        active_na_count = 0
        for cc_node in cc_nodes_by_template.get(nodearray_name, []):
            if cc_node["TargetState"] != "Allocation":
                continue
            aux_vm_info = vm_sizes.get_aux_vm_size_info(region, cc_node["MachineType"])
            active_na_count += 1
            active_na_core_count += aux_vm_info.vcpu_count

        nodearray_limits[nodearray_name] = _SharedLimit(
            "NodeArray({})".format(nodearray_name),
            active_na_core_count,
            nodearray_status.max_core_count,  # noqa: E128,
            active_na_count,
            nodearray_status.max_count,
        )

        spot = nodearray.get("Interruptible", False)

        for bucket in nodearray_status.buckets:
            if not bucket.valid:
                continue

            vcpu_count = bucket.virtual_machine.vcpu_count

            aux_vm_info = vm_sizes.get_aux_vm_size_info(
                region, bucket.definition.machine_type
            )
            assert isinstance(aux_vm_info, vm_sizes.AuxVMSizeInfo)
            vm_family = aux_vm_info.vm_family

            if region not in regional_limits:
                regional_limits[region] = _SharedLimit(
                    "Region({})".format(region),
                    bucket.regional_consumed_core_count,
                    bucket.regional_quota_core_count,
                )

            if vm_family not in family_limits:
                family_limits[vm_family] = _SharedLimit(
                    "VM Family({})".format(vm_family),
                    bucket.family_consumed_core_count,
                    bucket.family_quota_core_count,
                )

            placement_groups = partition_single(
                bucket.placement_groups, lambda p: p.name
            )

            default_pgs = (
                autoscale_config.get("nodearrays", {})
                .get("default", {})
                .get("placement_groups", [])
            )
            nodearray_pgs = (
                autoscale_config.get("nodearrays", {})
                .get(nodearray_name, {})
                .get("placement_groups", [])
            )
            hardcoded_pg = nodearray_status.nodearray.get("PlacementGroupId")
            predefined_pgs = default_pgs + nodearray_pgs
            if hardcoded_pg:
                predefined_pgs.append(hardcoded_pg)

            for predef_pg in predefined_pgs:
                if predef_pg not in placement_groups:
                    placement_groups[predef_pg] = PlacementGroupStatus(
                        active_core_count=0, active_count=0, name=predef_pg
                    )

            # We allow a non-placement grouped bucket. We simply set it to none here and
            # downstream understands this
            if None not in placement_groups:
                placement_groups[None] = None

            assert placement_groups

            for pg_name, pg_status in placement_groups.items():
                placement_group_limit = None
                if pg_name:
                    placement_group_limit = _SharedLimit(
                        "PlacementGroup({})".format(pg_name),
                        consumed_core_count=pg_status.active_core_count,
                        max_core_count=bucket.max_placement_group_size * vcpu_count,
                    )

                vm_size = bucket.definition.machine_type
                location = nodearray["Region"]
                subnet = nodearray["SubnetId"]

                bucket_memory_gb = nodearray.get("Memory") or (
                    bucket.virtual_machine.memory
                )
                bucket_memory = ht.Memory(bucket_memory_gb, "g")

                bucket_id = bucket.bucket_id

                # TODO the bucket has a list of node names
                cc_node_records = [
                    n
                    for n in nodes_list.nodes
                    if n["Template"] == nodearray_name
                    and n["MachineType"] == bucket.definition.machine_type
                    and n.get("PlacementGroupId") == pg_name
                ]

                family_limit: Union[_SpotLimit, _SharedLimit] = family_limits[vm_family]
                if nodearray.get("Interruptible"):
                    # enabling spot/interruptible 0's out the family limit response
                    # as the regional limit is supposed to be used in its place,
                    # however that responsibility is on the caller and not the
                    # REST api. For this library we handle that for them.
                    family_limit = _SpotLimit(regional_limits[region])

                bucket_limit = BucketLimits(
                    vcpu_count,
                    regional_limits[region],
                    cluster_limit,
                    nodearray_limits[nodearray_name],
                    family_limit,
                    placement_group_limit,
                    active_core_count=bucket.active_core_count,
                    active_count=bucket.active_count,
                    available_core_count=bucket.available_core_count,
                    available_count=bucket.available_count,
                    max_core_count=bucket.max_core_count,
                    max_count=bucket.max_count,
                )

                nodes = []

                for cc_node_rec in cc_node_records:
                    if cc_node_rec.get("TargetState") not in ["Started", "Deallocated"]:
                        logging.fine(
                            "Ignoring CycleCloud node %(Name)s (%(NodeId)s) with TargetState=%(TargetState)s"
                            % cc_node_rec
                        )
                        continue
                    node = _node_from_cc_node(cc_node_rec, bucket, region)
                    nodes.append(node)

                node_def = NodeDefinition(
                    nodearray=nodearray_name,
                    bucket_id=bucket_id,
                    vm_size=vm_size,
                    location=location,
                    spot=spot,
                    subnet=subnet,
                    vcpu_count=vcpu_count,
                    memory=bucket_memory,
                    placement_group=pg_name,
                    resources=custom_resources,
                    software_configuration=ImmutableOrderedDict(
                        nodearray.get("Configuration", {})
                    ),
                )

                def nodes_key(n: Node) -> Tuple[str, int]:

                    try:
                        name, index = n.name.rsplit("-", 1)
                        return (name, int(index))
                    except Exception:
                        return (n.name, 0)

                node_bucket = NodeBucket(
                    node_def,
                    limits=bucket_limit,
                    max_placement_group_size=bucket.max_placement_group_size,
                    nodes=sorted(nodes, key=nodes_key),
                )

                logging.debug(
                    "Found %s with limits %s", node_bucket, repr(bucket_limit)
                )
                buckets.append(node_bucket)

    ret = NodeManager(cluster_bindings, buckets)
    for name in all_node_names:
        ret._node_names[name] = True
    return ret


def _node_from_cc_node(
    cc_node_rec: dict, bucket: NodearrayBucketStatus, region: ht.Location
) -> Node:
    node_id = ht.NodeId(cc_node_rec["NodeId"])
    node_name = ht.NodeName(cc_node_rec["Name"])
    nodearray_name = cc_node_rec["Template"]
    vm_size_node = cc_node_rec["MachineType"]
    hostname = cc_node_rec.get("Hostname")
    private_ip = cc_node_rec.get("PrivateIp")
    instance_id = cc_node_rec.get("InstanceId")
    vcpu_count = cc_node_rec.get("CoreCount") or bucket.virtual_machine.vcpu_count
    node_memory_gb = cc_node_rec.get("Memory") or (bucket.virtual_machine.memory)

    node_memory = ht.Memory(node_memory_gb, "g")
    placement_group = cc_node_rec.get("PlacementGroupId")
    infiniband = bool(placement_group)

    state = ht.NodeStatus(str(cc_node_rec.get("Status")))
    target_state = ht.NodeStatus(str(cc_node_rec.get("TargetState")))
    resources = deepcopy(
        cc_node_rec.get("Configuration", {}).get("autoscale", {}).get("resources", {})
    )

    software_configuration = ImmutableOrderedDict(cc_node_rec.get("Configuration", {}))

    return Node(
        node_id=DelayedNodeId(node_name, node_id=node_id),
        name=node_name,
        nodearray=nodearray_name,
        bucket_id=bucket.bucket_id,
        vm_size=vm_size_node,
        hostname=hostname,
        private_ip=private_ip,
        instance_id=instance_id,
        location=region,
        spot=cc_node_rec.get("Interruptible", False),
        vcpu_count=vcpu_count,
        memory=node_memory,
        infiniband=infiniband,
        state=state,
        target_state=target_state,
        power_state=state,
        exists=target_state == "Started",
        placement_group=placement_group,
        managed=True,
        resources=resources,
        software_configuration=software_configuration,
        keep_alive=cc_node_rec.get("KeepAlive", False),
    )


class _DefaultResource:
    def __init__(
        self,
        selection: List[constraintslib.NodeConstraint],
        resource_name: str,
        default_value_function: DefaultValueFunc,
        default_value_expr: str,
        modifier: Optional[ResourceModifier],
        modifier_magnitude: Optional[Union[int, float, ht.Memory]],
        allow_none: bool,
    ) -> None:
        self.selection = selection
        self.resource_name = resource_name
        self.default_value_function = default_value_function
        self.default_value_expr = default_value_expr
        assert not (
            bool(modifier) ^ bool(modifier_magnitude is not None)
        ), "Please specify both modifier and modifier_magnitude"
        self.modifier = modifier
        self.modifier_magnitude = modifier_magnitude
        self.allow_none = allow_none

    def apply_default(self, node: Node) -> None:

        # obviously we don't want to override anything
        if node.resources.get(self.resource_name) is not None:
            return

        for criteria in self.selection:
            if not criteria.satisfied_by_node(node):
                return

        # it met all of our criteria, so set the default
        default_value = self.default_value_function(node)

        if default_value is None and not self.allow_none:
            logging.fine(
                "Ignoring default value None for resource %s", self.resource_name
            )
            return

        if self.modifier and default_value is not None:
            if not isinstance(default_value, (float, int, ht.Memory)):
                raise RuntimeError(
                    "Can't modify a default resource if the value is not an int, float or memory expression."
                    + "select={} name={} value={} {}={}".format(
                        self.selection,
                        self.resource_name,
                        default_value,
                        self.modifier,
                        self.modifier_magnitude,
                    )
                )
            assert self.modifier_magnitude
            try:
                if self.modifier == "add":
                    default_value = default_value + self.modifier_magnitude  # type: ignore
                elif self.modifier == "subtract":
                    default_value = default_value - self.modifier_magnitude  # type: ignore
                elif self.modifier == "multiply":
                    default_value = default_value * self.modifier_magnitude  # type: ignore
                elif self.modifier == "divide":
                    default_value = default_value / self.modifier_magnitude  # type: ignore
                elif self.modifier == "divide_floor":
                    default_value = default_value // self.modifier_magnitude  # type: ignore
                else:
                    raise RuntimeError("Unsupported modifier {}".format(self))
            except Exception as e:
                logging.error(
                    "Could not modify default value: 'Error={}' select={} name={} value={} {}={}".format(
                        e,
                        self.selection,
                        self.resource_name,
                        default_value,
                        self.modifier,
                        self.modifier_magnitude,
                    )
                )
                return

        node._resources[self.resource_name] = default_value
        node.available[self.resource_name] = default_value

    def __str__(self) -> str:
        return "DefaultResource(select={}, name={}, value={})".format(
            self.selection, self.resource_name, self.default_value_expr
        )

    def __repr__(self) -> str:
        return str(self)


class _JournalEntry:
    def __init__(
        self,
        node: Node,
        constraints: List[NodeConstraint],
        per_node: int,
        assignment_id: Optional[str],
    ) -> None:
        self.node = node
        self.constraints = constraints
        self.per_node = per_node
        self.assignment_id = assignment_id
        self.invoked = False
        self.rollback_node: Optional[Node] = None

    def precommit(self) -> MatchResult:
        assert not self.invoked
        assert not self.rollback_node
        self.rollback_node = self.node.clone()
        result = self.node.decrement(
            self.constraints, self.per_node, self.assignment_id
        )
        self.invoked = True
        return result

    def rollback(self) -> None:
        assert self.invoked
        assert self.rollback_node
        self.node.update(self.rollback_node)
        self.rollback_node = None

    def __repr__(self) -> str:
        return "JournalEntry({}, {}, {}, {})".format(
            self.node, self.per_node, self.assignment_id, self.constraints
        )<|MERGE_RESOLUTION|>--- conflicted
+++ resolved
@@ -1306,12 +1306,7 @@
 
         if is_autoscale_disabled:
             logging.fine(
-<<<<<<< HEAD
-                "Ignoring nodearray %s because autoscale.enabled=false",
-                nodearray.get("Name"),
-=======
                 "Ignoring nodearray %s because autoscale.enabled=false", nodearray_name,
->>>>>>> d6215f10
             )
             continue
 
