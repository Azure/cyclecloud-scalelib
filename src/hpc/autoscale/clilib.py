import argparse
import code
import io
import json
import os
import re
import sys
import traceback
import typing
from abc import ABC, abstractmethod
from argparse import ArgumentParser
from fnmatch import fnmatch
from typing import Any, Callable, Dict, Iterable, List, Optional, TextIO, Tuple, Union

from hpc.autoscale import hpclogging as logging
from hpc.autoscale import hpctypes as ht
from hpc.autoscale.job import demandprinter
from hpc.autoscale.job.demand import DemandResult
from hpc.autoscale.job.demandcalculator import DemandCalculator, new_demand_calculator
from hpc.autoscale.job.demandprinter import OutputFormat
from hpc.autoscale.job.driver import SchedulerDriver
from hpc.autoscale.job.job import Job
from hpc.autoscale.job.schedulernode import SchedulerNode
from hpc.autoscale.node import node as nodelib
from hpc.autoscale.node import vm_sizes
from hpc.autoscale.node.bucket import NodeBucket
from hpc.autoscale.node.constraints import NodeConstraint, get_constraints
from hpc.autoscale.node.node import Node
from hpc.autoscale.node.nodehistory import NodeHistory
from hpc.autoscale.node.nodemanager import NodeManager, new_node_manager
<<<<<<< HEAD
from hpc.autoscale.results import DefaultContextHandler, register_result_handler
=======
from hpc.autoscale.results import (
    DefaultContextHandler,
    EarlyBailoutResult,
    MatchResult,
    register_result_handler,
)
>>>>>>> d6215f10
from hpc.autoscale.util import json_dump, load_config, partition_single


def _print(*msg: Any) -> None:
    if os.getenv("SCALELIB_AUTOCOMPLETE_LOG"):
        log_file = os.getenv("SCALELIB_AUTOCOMPLETE_LOG")
        assert log_file
        with open(log_file, "a") as fw:
            print(*msg, file=fw)


def error(msg: Any, *args: Any) -> None:
    print(str(msg) % args, file=sys.stderr)
    raise RuntimeError(str(msg) % args)
    sys.exit(1)


def warn(msg: Any, *args: Any) -> None:
    print(str(msg) % args, file=sys.stderr)


def str_list(c: str) -> List[str]:
    return c.rstrip(",").split(",")


def json_type(c: str) -> Dict:
    try:
        if os.path.exists(c):
            with open(c) as fr:
                return json.load(fr)
        return json.loads(c)
    except Exception as e:
        error("Given json file/literal '{}': {}".format(c, e))
        sys.exit(1)


def constraint_type(c: Union[str, List[str]]) -> str:
    assert isinstance(c, str)

    try:
        return json.dumps(json.loads(c))
    except Exception:
        ...
    try:
        key, value_expr = c.split("=", 1)
        values = [x.strip() for x in value_expr.split(",")]
        values_converted = []
        for v in values:
            converted: Union[int, float, bool, str, None] = v
            if v.startswith('"') and v.endswith('"'):
                converted = v.lstrip('"').rstrip('"')
            elif v.lower() in ["true", "false"]:
                converted = v.lower() == "true"
            else:
                try:
                    converted = int(v)
                except Exception:
                    try:
                        converted = float(v)
                    except Exception:
                        ...

            if v == "null":
                converted = None

            values_converted.append(converted)

        if len(values_converted) == 1:
            return json.dumps({key: values_converted[0]})

        return json.dumps({key: values_converted})
    except Exception as e:
        _print(str(e))
        raise


def parse_format(c: str) -> str:
    c = c.lower()
    if c in ["json", "table", "table_headerless"]:
        return c
    print("Expected json, table or table_headerless - got", c, file=sys.stderr)
    sys.exit(1)


class ReraiseAssertionInterpreter(code.InteractiveConsole):
    def __init__(
        self,
        locals: Optional[Dict] = None,
        filename: str = "<console>",
        reraise: bool = True,
    ) -> None:
        code.InteractiveConsole.__init__(self, locals=locals, filename=filename)
        self.reraise = reraise
        hist_file = os.path.expanduser("~/.cyclegehistory")

        if os.path.exists(hist_file):
            with open(hist_file) as fr:
                self.history_lines = fr.readlines()
        else:
            self.history_lines = []
        self.history_fw = open(hist_file, "a")

    def raw_input(self, prompt: str = "") -> str:
        line = super().raw_input(prompt)
        if line.strip():
            self.history_fw.write(line)
            self.history_fw.write("\n")
            self.history_fw.flush()
        return line

    def showtraceback(self) -> None:
        if self.reraise:
            _, value, _ = sys.exc_info()
            if isinstance(value, AssertionError) or isinstance(value, SyntaxError):
                raise value

        return code.InteractiveConsole.showtraceback(self)


class ShellDict(dict):
    def __init__(self, wrapped: Dict[str, Any], prefix: str = "") -> None:
        super().__init__(wrapped)
        for key, value in wrapped.items():
            # let's replace invalid letters with _
            # e.g. ip-012345678 -> ip_012345678

            attr_safe_key = re.sub("[^a-zA-Z0-9_]", "_", prefix + key)
            if not attr_safe_key[0].isalpha():
                # default prefix if the user has something like job ids, which
                # are integers and can't be used as attributes
                attr_safe_key = "k_" + attr_safe_key
            setattr(self, attr_safe_key, value)


def shell(config: Dict, shell_locals: Dict[str, Any], script: Optional[str],) -> None:
    """
    Provides read only interactive shell. type gehelp()
    in the shell for more information
    """
    banner = "\nCycleCloud Autoscale Shell"
    interpreter = ReraiseAssertionInterpreter(locals=shell_locals)
    try:
        __import__("readline")
        # some magic - create a completer that is bound to the locals in this interpreter and not
        # the __main__ interpreter.
        interpreter.push("import readline, rlcompleter")
        interpreter.push('readline.parse_and_bind("tab: complete")')
        interpreter.push("_completer = rlcompleter.Completer(locals())")
        interpreter.push("def _complete_helper(text, state):")
        interpreter.push("    ret = _completer.complete(text, state)")
        interpreter.push('    ret = ret + ")" if ret[-1] == "(" else ret')
        interpreter.push("    return ret")
        interpreter.push("")
        interpreter.push("readline.set_completer(_complete_helper)")
        for item in interpreter.history_lines:
            try:
                if '"""' in item:
                    interpreter.push(
                        "readline.add_history('''%s''')" % item.rstrip("\n")
                    )
                else:
                    interpreter.push(
                        'readline.add_history("""%s""")' % item.rstrip("\n")
                    )
            except Exception:
                pass

        interpreter.push("from hpc.autoscale.job.job import Job\n")
        interpreter.push("from hpc.autoscale import hpclogging as logging\n")

    except ImportError:
        banner += (
            "\nWARNING: `readline` is not installed, so autocomplete will not work."
        )

    if script:

        with open(script) as fr:
            source = fr.read()
            # important - if you pass in a separate globals dict then
            # any locally defined functions will be stored incorrectly
            # and you will get unknown func errors
            exec(source, shell_locals, shell_locals)
    else:
        interpreter.interact(banner=banner)


def disablecommand(f: Callable) -> Callable:
    setattr(f, "disabled", True)
    return f


class CommonCLI(ABC):
    def __init__(self, project_name: str) -> None:
        self.project_name = project_name
        self.example_nodes: List[Node] = []
        self.node_names: List[str] = []
        self.hostnames: List[str] = []
        self.__node_mgr: Optional[NodeManager] = None

    @abstractmethod
    def _setup_shell_locals(self, config: Dict) -> Dict:
        ...

    def shell_parser(self, parser: ArgumentParser) -> None:
        parser.set_defaults(read_only=False)
        parser.add_argument("--script", "-s", required=False)

    def shell(self, config: Dict, script: Optional[str] = None) -> None:
        """
        Interactive python shell with relevant objects in local scope.
        Use --script to run python scripts
        """
        shell_locals = self._setup_shell_locals(config)

        for t in [Job, ht.Memory, ht.Size, Node, SchedulerNode, NodeBucket]:
            simple_name = t.__name__.split(".")[-1]
            if simple_name not in shell_locals:
                shell_locals[simple_name] = t

        if script and not os.path.exists(script):
            error("Script does not exist: %s", script)
        shell(config, shell_locals, script)

    @abstractmethod
    def _driver(self, config: Dict) -> SchedulerDriver:
        ...

    def _make_example_nodes(self, config: Dict, node_mgr: NodeManager) -> List[Node]:
        buckets = node_mgr.get_buckets()
        return [b.example_node for b in buckets]

    def _get_example_nodes(
        self, config: Union[List[Dict], Dict], force: bool = False
    ) -> List[Node]:
        if self.example_nodes:
            return self.example_nodes

        if isinstance(config, list):
            config = load_config(*config)

        driver = self._driver(config)
        cache_file = os.path.join(driver.autoscale_home, ".example_node_cache.json")

        if os.path.exists(cache_file) and not force:
            with open(cache_file) as fr:
                cache = json.load(fr)
            self.example_nodes = [Node.from_dict(x) for x in cache["example-nodes"]]
            self.node_names = cache["node-names"]
            self.hostnames = cache["hostnames"]
        else:
            node_mgr = self._node_mgr(config, driver)
            self.example_nodes = self._make_example_nodes(config, node_mgr)
            _, scheduler_nodes = driver._read_jobs_and_nodes(config)
            self.example_nodes.extend(scheduler_nodes)

            self.node_names = [n.name for n in node_mgr.get_nodes()]

            self.hostnames = [
                n.hostname for n in node_mgr.get_nodes() if n.hostname
            ] + [x.hostname for x in scheduler_nodes]

            with open(cache_file, "w") as fw:
                to_dump = {
                    "example-nodes": self.example_nodes,
                    "node-names": self.node_names,
                    "hostnames": self.hostnames,
                }
                json_dump(to_dump, fw)

        return self.example_nodes

    def _node_mgr(
        self, config: Dict, driver: Optional[SchedulerDriver] = None
    ) -> NodeManager:
        if self.__node_mgr is not None:
            return self.__node_mgr
        driver = driver or self._driver(config)
        config = driver.preprocess_config(config)
        jobs, nodes = driver.read_jobs_and_nodes(config)
        node_mgr = new_node_manager(config, existing_nodes=nodes)
        driver.preprocess_node_mgr(config, node_mgr)
        self.__node_mgr = node_mgr
        return self.__node_mgr

    def _node_history(self, config: Dict) -> NodeHistory:
        return self._driver(config).new_node_history(config)

    def _demand_calc(
        self, config: Dict, driver: SchedulerDriver
    ) -> Tuple[DemandCalculator, List[Job]]:
        node_mgr = self._node_mgr(config, driver)
        node_history = self._node_history(config)
        driver = self._driver(config)

        jobs, scheduler_nodes = driver.read_jobs_and_nodes(config)

        dcalc = new_demand_calculator(
            config,
            node_mgr=node_mgr,
            node_history=node_history,
            node_queue=driver.new_node_queue(config),
            singleton_lock=driver.new_singleton_lock(config),
            existing_nodes=scheduler_nodes,
        )

        return dcalc, jobs

    def _demand(
        self,
        config: Dict,
        driver: Optional[SchedulerDriver] = None,
        ctx_handler: Optional[DefaultContextHandler] = None,
    ) -> DemandCalculator:
        driver = driver or self._driver(config)
        if not ctx_handler:
            ctx_handler = self._ctx_handler(config)
            register_result_handler(ctx_handler)

        dcalc, jobs = self._demand_calc(config, driver)
        logging.info(
            "Calculating demand for %s jobs: %s", len(jobs), [j.name for j in jobs]
        )

        for job in jobs:
            ctx_handler.set_context("[Job {}]".format(job.name))
            logging.info("Adding %s", job)
            dcalc.add_job(job)

        demand = dcalc.get_demand()
        logging.info(
            "Done calculating demand. %s new nodes, %s unmatched nodes, %s nodes total",
            len(demand.new_nodes),
            len(demand.unmatched_nodes),
            len(demand.compute_nodes),
        )

        return dcalc

    def _ctx_handler(self, config: Dict) -> DefaultContextHandler:
        return DefaultContextHandler("[{}]".format(self.project_name))

    def autoscale_parser(self, parser: ArgumentParser) -> None:
        parser.set_defaults(read_only=False)
        self._add_output_format(parser)
        self._add_output_columns(parser)

    def autoscale(
        self,
        config: Dict,
        output_columns: Optional[List[str]],
        output_format: OutputFormat,
        dry_run: bool = False,
        long: bool = False,
    ) -> None:
        """End-to-end autoscale process, including creation, deletion and joining of nodes."""
<<<<<<< HEAD
        try:
            self.refresh_autocomplete(config)
        except Exception as e:
            logging.error(
                "Ignoring error that occurred while updating autocomplete refresh: %s",
                e,
            )
=======

>>>>>>> d6215f10
        output_columns = output_columns or self._get_default_output_columns(config)

        if dry_run:
            logging.warning("Running gridengine autoscaler in dry run mode")
            # allow multiple instances
            config["lock_file"] = None
            # put in read only mode
            config["read_only"] = True

        ctx_handler = self._ctx_handler(config)

        register_result_handler(ctx_handler)

        driver = self._driver(config)
        driver.initialize()

        config = driver.preprocess_config(config)

        logging.debug("Driver = %s", driver)

        invalid_nodes: List[Node] = []

        jobs, scheduler_nodes = driver.read_jobs_and_nodes(config)

        for snode in scheduler_nodes:
            if snode.marked_for_deletion:
                invalid_nodes.append(snode)

        # nodes in error state must also be deleted

        nodes_to_delete = driver.handle_failed_nodes(invalid_nodes)

        demand_calculator = self._demand(config, driver, ctx_handler)

        failed_nodes = demand_calculator.node_mgr.get_failed_nodes()
        failed_nodes_to_delete = driver.handle_failed_nodes(failed_nodes)
        nodes_to_delete.extend(failed_nodes_to_delete)

        demand_result = demand_calculator.finish()

        if dry_run:
            demandprinter.print_demand(
                output_columns,
                demand_result,
                output_format=output_format,
                log=not dry_run,
                long=long,
            )
            return
        ctx_handler.set_context("[joining]")

        # details here are that we pass in nodes that matter (matched) and the driver figures out
        # which ones are new and need to be added via qconf
        joined = driver.add_nodes_to_cluster(
            [x for x in demand_result.compute_nodes if x.exists]
        )

        driver.handle_post_join_cluster(joined)

        ctx_handler.set_context("[scaling]")

        # bootup all nodes. Optionally pass in a filtered list
        if demand_result.new_nodes:
            # if not dry_run:
            result = demand_calculator.bootup()
            logging.info(result)

        # if not dry_run:
        demand_calculator.update_history()

        # we also tell the driver about nodes that are unmatched. It filters them out
        # and returns a list of ones we can delete.
        idle_timeout = int(config.get("idle_timeout", 300))
        boot_timeout = int(config.get("boot_timeout", 3600))
        logging.fine("Idle timeout is %s", idle_timeout)

        unmatched_for_5_mins = demand_calculator.find_unmatched_for(
            at_least=idle_timeout
        )
        timed_out_booting = demand_calculator.find_booting(at_least=boot_timeout)

        # I don't care about nodes that have keep_alive=true
        timed_out_booting = [n for n in timed_out_booting if not n.keep_alive]

        timed_out_to_deleted: List[Node] = []
        unmatched_nodes_to_delete: List[Node] = []

        if timed_out_booting:
            logging.info(
                "The following nodes have timed out while booting: %s",
                timed_out_booting,
            )
            timed_out_to_deleted = driver.handle_boot_timeout(timed_out_booting) or []

        if unmatched_for_5_mins:
            node_expr = ", ".join([str(x) for x in unmatched_for_5_mins])
            logging.info(
                "Unmatched for at least %s seconds: %s", idle_timeout, node_expr
            )
            unmatched_nodes_to_delete = (
                driver.handle_draining(unmatched_for_5_mins) or []
            )

        nodes_to_delete = []
        for node in timed_out_to_deleted + unmatched_nodes_to_delete:
            if node.assignments:
                logging.warning(
                    "%s has jobs assigned to it so we will take no action.", node
                )
                continue
            nodes_to_delete.append(node)

        if nodes_to_delete:
            try:
                logging.info("Deleting %s", [str(n) for n in nodes_to_delete])
                delete_result = demand_calculator.delete(nodes_to_delete)

                if delete_result:
                    # in case it has anything to do after a node is deleted (usually just remove it from the cluster)
                    driver.handle_post_delete(delete_result.nodes)
            except Exception as e:
                logging.warning("Deletion failed, will retry on next iteration: %s", e)
                logging.exception(str(e))

        demandprinter.print_demand(
            output_columns,
            demand_result,
            output_format=output_format,
            log=not dry_run,
            long=long,
        )

        try:
            self.refresh_autocomplete(config)
        except Exception as e:
            logging.error(
                "Ignoring error that occurred while updating autocomplete refresh: %s",
                e,
            )

        return demand_result

    def demand_parser(self, parser: ArgumentParser) -> None:
        self._add_output_format(parser)
        self._add_output_columns(parser)

    def demand(
        self,
        config: Dict,
        output_columns: Optional[List[str]],
        output_format: OutputFormat,
        long: bool = False,
    ) -> None:
        """Dry-run version of autoscale."""
        output_columns = output_columns or self._get_default_output_columns(config)
<<<<<<< HEAD
        self.autoscale(config, output_columns, output_format, dry_run=True)

        # dcalc = self._demand(config)
        # output_columns = output_columns or self._default_output_columns(config)
        # demandprinter.print_demand(
        #     output_columns, dcalc.get_demand(), output_format=output_format
        # )
=======
        self.autoscale(config, output_columns, output_format, dry_run=True, long=long)
>>>>>>> d6215f10

    def jobs(self, config: Dict) -> None:
        """
        Writes out autoscale jobs as json. Note: Running jobs are excluded.
        """
        jobs, _ = self._driver(config).read_jobs_and_nodes(config)
        json.dump(
            jobs,
            sys.stdout,
            indent=2,
            default=lambda x: x.to_dict() if hasattr(x, "to_dict") else str(x),
        )

    def create_nodes_parser(self, parser: ArgumentParser) -> None:
        parser.set_defaults(read_only=False)
        parser.add_argument("-k", "--keep-alive", action="store_true", default=False)
        parser.add_argument("-n", "--nodes", type=int, default=-1)
        parser.add_argument("-s", "--slots", type=int, default=-1, required=False)

        parser.add_argument(  # type: ignore
            "-a", "--nodearray", type=str, required=False
        ).completer = self._nodearray_completer  # type: ignore

        parser.add_argument(  # type: ignore
            "-v", "--vm-size", type=str, required=False
        ).completer = self._vm_size_completer  # type: ignore

        parser.add_argument("-p", "--placement-group", type=str, required=False)
        parser.add_argument(
            "-S", "--software-configuration", type=json_type, required=False
        )
        parser.add_argument(
            "-O", "--node-attribute-overrides", type=json_type, required=False
        )
        self._add_constraint_expr(parser)

        parser.add_argument(
            "-d", "--dry-run", action="store_true", default=False, required=False
        )
        parser.add_argument(
            "-x", "--exclusive", action="store_true", default=False, required=False
        )
        parser.add_argument(
            "-X", "--exclusive-task", action="store_true", default=False, required=False
        )
        self._add_output_format(parser)
        self._add_output_columns(parser)
        parser.add_argument("--strategy", "-t", type=str, choices=["pack", "scatter"])

    def create_nodes(
        self,
        config: Dict,
        nodes: int,
        slots: int,
        constraint_expr: List[str],
        nodearray: Optional[str],
        vm_size: Optional[str],
        placement_group: Optional[str],
        strategy: Optional[str],
        exclusive: bool,
        exclusive_task: bool,
        software_configuration: Optional[Dict],
        node_attribute_overrides: Optional[Dict],
        output_columns: Optional[List[str]],
        output_format: OutputFormat,
        long: bool = False,
        keep_alive: bool = False,
        dry_run: bool = False,
    ) -> None:
        """
        Create a set of nodes given various constraints. A CLI version of the nodemanager interface.
        """

        if nodes < 0 and slots < 0:
            nodes = 1

        if nodes > 0 and slots > 0:
            error("Please pick -n/--nodes or -s/--slots, but not both.")

        if not strategy:
            strategy = "pack" if slots > 0 else "scatter"

        if dry_run:
            config["lock_file"] = None
            config["read_only"] = True

        if placement_group:
            config["nodearrays"] = nodearrays = config.get("nodearrays", {})
            nodearrays[nodearray] = na = nodearrays.get(nodearray, {})
            na["placement_groups"] = pgs = na.get("placement_groups", [])
            if placement_group not in pgs:
                pgs.append(placement_group)

        cons_dict: Dict[str, Any] = {"node.exists": False}

        if exclusive_task:
            cons_dict["exclusive-task"] = True
        elif exclusive:
            cons_dict["exclusive"] = True

        if nodearray:
            cons_dict["node.nodearray"] = nodearray
        if vm_size:
            cons_dict["node.vm_size"] = vm_size

        # none is also a valid placement group
        cons_dict["node.placement_group"] = placement_group

        writer = io.StringIO()
        self.validate_constraint(config, constraint_expr, writer)
        validated_cons = json.loads(writer.getvalue())

        if not isinstance(validated_cons, list):
            validated_cons = [validated_cons]

        unparsed_cons = validated_cons + [cons_dict]

        parsed_cons = get_constraints(unparsed_cons)

        node_mgr = self._node_mgr(config)

        result = node_mgr.allocate(
            parsed_cons,
            node_count=nodes,
            slot_count=slots,
            allow_existing=False,
            assignment_id="create_nodes()",
        )

        if result:

            for node in result.nodes:

                node.keep_alive = keep_alive

                if software_configuration:
                    node.node_attribute_overrides[
                        "Configuration"
                    ] = node.node_attribute_overrides.get("Configuration", {})
                    node.node_attribute_overrides["Configuration"].update(
                        software_configuration
                    )

                if node_attribute_overrides:
                    node.node_attribute_overrides.update(node_attribute_overrides)

            bootup_result = node_mgr.bootup()
            if bootup_result:
                assert bootup_result.nodes

                demandprinter.print_demand(
                    columns=output_columns or self._get_default_output_columns(config),
                    demand_result=DemandResult(
                        bootup_result.nodes, bootup_result.nodes, [], []
                    ),
                    output_format=output_format,
                    long=long,
                )
                return
            else:
                error(str(bootup_result))
        else:
            error(str(result))

    def _node_name_completer(
        self,
        prefix: str,
        action: argparse.Action,
        parser: ArgumentParser,
        parsed_args: argparse.Namespace,
    ) -> List[str]:
        self._get_example_nodes(parsed_args.config)
        output_prefix = ""
        if prefix.endswith(","):
            output_prefix = prefix
        return [output_prefix + x + "," for x in self.node_names]

    def _hostname_completer(
        self,
        prefix: str,
        action: argparse.Action,
        parser: ArgumentParser,
        parsed_args: argparse.Namespace,
    ) -> List[str]:
        self._get_example_nodes(parsed_args.config)
        output_prefix = ""
        if "," in prefix:
            left, _right = prefix.rsplit(",", 1)
            output_prefix = left + ","
        return [output_prefix + x + "," for x in self.hostnames]

    def _nodearray_completer(
        self,
        prefix: str,
        action: argparse.Action,
        parser: ArgumentParser,
        parsed_args: argparse.Namespace,
    ) -> List[str]:
        self._get_example_nodes(parsed_args.config)
        return list(set([x.nodearray for x in self.example_nodes]))

    def _output_columns_completer(
        self,
        prefix: str,
        action: argparse.Action,
        parser: ArgumentParser,
        parsed_args: argparse.Namespace,
    ) -> List[str]:
        try:
            config = parsed_args.config
            if isinstance(config, list):
                config = load_config(*config)

            self._get_example_nodes(config)
            _print(action)
            _print(dir(action))
            _print(parser)
            _print(dir(parser))
            _print(parsed_args)
            _print(dir(parsed_args))
            cmd = None
            if hasattr(parsed_args, "cmd"):
                cmd = getattr(parsed_args, "cmd")

            default_output_columns = self._get_default_output_columns(config, cmd) + []
            for node in self.example_nodes:
                for res_name in node.resources:
                    if res_name not in default_output_columns:
                        default_output_columns.append(res_name)
                for meta_name in node.metadata:
                    if meta_name not in default_output_columns:
                        default_output_columns.append(meta_name)
                for prop in nodelib.QUERYABLE_PROPERTIES:
                    if prop not in default_output_columns:
                        default_output_columns.append(prop)

            output_prefix = ""

            if "," in prefix:
                rest_of_list = prefix[: prefix.rindex(",")]
                output_prefix = "{},".format(rest_of_list)

            return ["{}{},".format(output_prefix, x) for x in default_output_columns]
            # return ["{},".format(x) for x in default_output_columns]
        except Exception:
            traceback.print_exc(file=sys.__stderr__)
            raise

    def _vm_size_completer(
        self,
        prefix: str,
        action: argparse.Action,
        parser: ArgumentParser,
        parsed_args: argparse.Namespace,
    ) -> List[str]:

        try:
            self._get_example_nodes(parsed_args.config)
            filtered_nodes = self.example_nodes
            if hasattr(parsed_args, "nodearray") and parsed_args.nodearray:
                filtered_nodes = [
                    n
                    for n in self.example_nodes
                    if n.nodearray == parsed_args.nodearray
                ]
            return list(set([x.vm_size for x in filtered_nodes]))
        except Exception:
            import traceback

            _print(traceback.format_exc())
            raise

    def join_nodes_parser(self, parser: ArgumentParser) -> None:
        parser.set_defaults(read_only=False)
        self._add_hostnames(parser)
        self._add_nodenames(parser)

    def join_nodes(
        self, config: Dict, hostnames: List[str], node_names: List[str]
    ) -> None:
        """Adds selected nodes to the scheduler"""
        driver, demand_calc, nodes = self._find_nodes(config, hostnames, node_names)
        joined_nodes = driver.add_nodes_to_cluster(nodes)
        print("Joined the following nodes:")
        for n in joined_nodes or []:
            print("   ", n)

    def retry_failed_nodes_parser(self, parser: ArgumentParser) -> None:
        parser.set_defaults(read_only=False)

    def retry_failed_nodes(self, config: Dict) -> None:
        """Retries all nodes in a failed state."""
        node_mgr = self._node_mgr(config)
        node_mgr.cluster_bindings.retry_failed_nodes()

    def remove_nodes_parser(self, parser: ArgumentParser) -> None:
        self._add_hostnames(parser)
        self._add_nodenames(parser)
        parser.add_argument("--force", action="store_true", default=False)
        parser.set_defaults(read_only=False)

    def remove_nodes(
        self,
        config: Dict,
        hostnames: List[str],
        node_names: List[str],
        force: bool = False,
    ) -> None:
        """Removes the node from the scheduler without terminating the actual instance."""
        self.delete_nodes(config, hostnames, node_names, force, do_delete=False)

    def delete_nodes_parser(self, parser: ArgumentParser) -> None:
        self._add_hostnames(parser)
        self._add_nodenames(parser)
        parser.add_argument("--force", action="store_true", default=False)
        parser.set_defaults(read_only=False)

    def delete_nodes(
        self,
        config: Dict,
        hostnames: List[str],
        node_names: List[str],
        force: bool = False,
        do_delete: bool = True,
    ) -> None:
        """Deletes node, including draining post delete handling"""
        driver, demand_calc, nodes = self._find_nodes(config, hostnames, node_names)

        if not force:
            for node in nodes:
                if node.assignments:
                    error(
                        "%s is currently matched to one or more jobs (%s)."
                        + " Please specify --force to continue.",
                        node,
                        node.assignments,
                    )

                if node.keep_alive and do_delete:
                    error(
                        "%s is marked as KeepAlive=true. Please exclude this.", node,
                    )

                if node.required:
                    error(
                        "%s is unmatched but is flagged as required."
                        + " Please specify --force to continue.",
                        node,
                    )

        drained_nodes = driver.handle_draining(nodes) or []
        print("Drained the following nodes that have joined PBS:")
        for n in drained_nodes:
            print("   ", n)

        if do_delete:
            result = demand_calc.delete(nodes)
            print("Deleting the following nodes:")
            for n in result.nodes or []:
                print("   ", n)

        removed_nodes = driver.handle_post_delete(nodes) or []
        print("Removed the following nodes from PBS:")
        for n in removed_nodes:
            print("   ", n)

    def default_output_columns_parser(self, parser: ArgumentParser) -> None:
        cmds = [
            x
            for x in dir(self)
            if x[0].isalpha() and hasattr(getattr(self, x), "__call__")
        ]
        parser.add_argument("-d", "--command", choices=cmds)

    def default_output_columns(
        self, config: Dict, command: Optional[str] = None
    ) -> None:
        """
        Output what are the default output columns for an optional command.
        """
        self._get_default_output_columns(config)
        def_cols = self._default_output_columns(config, command)
        sys.stdout.write("# cli option\n")
        sys.stdout.write("--output-columns {}\n".format(",".join(def_cols)))
        sys.stdout.write("# json snippet for autoscale.json\n")
        sys.stdout.write('"default-output-columns": ')
        arg_parser = create_arg_parser(self.project_name, self)

        output_columns = {} if command else {"default": def_cols}
        assert arg_parser._subparsers
        assert arg_parser._subparsers._actions

        for action in arg_parser._subparsers._actions:
            if not action.choices:
                continue

            choices: Dict[str, Any] = action.choices  # type: ignore
            for cmd_name, choice in choices.items():
                # if they specified a specific command, filter for it
                if command and cmd_name != command:
                    continue
                for action in choice._actions:
                    if "--output-columns" in action.option_strings:
                        output_columns[cmd_name] = self._default_output_columns(
                            config, cmd_name
                        )

        json.dump({"output-columns": output_columns}, sys.stdout, indent=2)

    def default_output_columns_parser(self, parser: ArgumentParser) -> None:
        cmds = [
            x
            for x in dir(self)
            if x[0].isalpha() and hasattr(getattr(self, x), "__call__")
        ]
        parser.add_argument("-d", "--command", choices=cmds)

    def default_output_columns(
        self, config: Dict, command: Optional[str] = None
    ) -> None:
        """
        Output what are the default output columns for an optional command.
        """
        self._get_default_output_columns(config)
        def_cols = self._default_output_columns(config, command)
        sys.stdout.write("# cli option\n")
        sys.stdout.write("--output-columns {}\n".format(",".join(def_cols)))
        sys.stdout.write("# json snippet for autoscale.json\n")
        sys.stdout.write('"default-output-columns": ')
        arg_parser = create_arg_parser(self.project_name, self)

        output_columns = {} if command else {"default": def_cols}
        assert arg_parser._subparsers
        assert arg_parser._subparsers._actions

        for action in arg_parser._subparsers._actions:
            if not action.choices:
                continue

            choices: Dict[str, Any] = action.choices  # type: ignore
            for cmd_name, choice in choices.items():
                # if they specified a specific command, filter for it
                if command and cmd_name != command:
                    continue
                for action in choice._actions:
                    if "--output-columns" in action.option_strings:
                        output_columns[cmd_name] = self._default_output_columns(
                            config, cmd_name
                        )

        json.dump({"output-columns": output_columns}, sys.stdout, indent=2)

    @abstractmethod
    def _default_output_columns(
        self, config: Dict, cmd: Optional[str] = None
    ) -> List[str]:
        ...

    def _get_default_output_columns(
        self, config: Dict, cmd_name: Optional[str] = None
    ) -> List[str]:
        cmd_name = cmd_name or traceback.extract_stack()[-2].name

        cmd_specified = config.get("output-columns", {}).get(cmd_name)
        if cmd_specified:
            return cmd_specified

        default_specified = config.get("output-columns", {}).get("default")
        if default_specified:
            return default_specified

        default_cmd = self._default_output_columns(config, cmd_name)
        if default_cmd:
            return default_cmd

        return self._default_output_columns(config)

    def nodes_parser(self, parser: ArgumentParser) -> None:
        self._add_output_columns(parser)
        self._add_output_format(parser)
        self._add_constraint_expr(parser)

    def nodes(
        self,
        config: Dict,
        constraint_expr: List[str],
        output_columns: List[str],
        output_format: OutputFormat,
        long: bool = False,
    ) -> None:
        """Query nodes"""
        writer = io.StringIO()
        self.validate_constraint(config, constraint_expr, writer=io.StringIO())
        validated_constraints = writer.getvalue()

        driver = self._driver(config)
        output_columns = output_columns or self._get_default_output_columns(config)
        demand_calc, _ = self._demand_calc(config, driver)

        filtered = _query_with_constraints(
            config, validated_constraints, demand_calc.node_mgr.get_nodes()
        )

        demand_result = DemandResult([], filtered, [], [])
        demandprinter.print_demand(
            output_columns, demand_result, output_format=output_format, long=long,
        )

    def buckets_parser(self, parser: ArgumentParser) -> None:
        self._add_output_columns(parser)
        self._add_output_format(parser)
        self._add_constraint_expr(parser)

    def buckets(
        self,
        config: Dict,
        constraint_expr: List[str],
        output_format: OutputFormat,
        long: bool = False,
        output_columns: Optional[List[str]] = None,
    ) -> None:
        """Prints out autoscale bucket information, like limits etc"""
        writer = io.StringIO()
        self.validate_constraint(config, constraint_expr, writer=writer)

        node_mgr = self._node_mgr(config)
        specified_output_columns = output_columns
        output_format = output_format or "table"
        output_columns = output_columns or [
            "nodearray",
            "placement_group",
            "vm_size",
            "vcpu_count",
            "pcpu_count",
            "memory",
            "available_count",
        ]

        if specified_output_columns is None:
            # fill in other columns
            for bucket in node_mgr.get_buckets():
                for resource_name in bucket.resources:
                    if resource_name not in output_columns:
                        output_columns.append(resource_name)

        for bucket in node_mgr.get_buckets():
            for attr in dir(bucket.limits):

                if attr[0].isalpha() and "count" in attr:
                    value = getattr(bucket.limits, attr)
                    if isinstance(value, int):
                        bucket.resources[attr] = value
                        bucket.example_node._resources[attr] = value

        filtered = _query_with_constraints(
            config, writer.getvalue(), node_mgr.get_buckets()
        )

        demand_result = DemandResult([], [f.example_node for f in filtered], [], [])

        config["output_columns"] = output_columns

        demandprinter.print_demand(
            output_columns, demand_result, output_format=output_format, long=long,
        )

    def limits_parser(self, parser: ArgumentParser) -> None:
        self._add_output_format(parser, default="json")

    def limits(
        self, config: Dict, output_format: OutputFormat, long: bool = False,
    ) -> None:
        """
        Writes a detailed set of limits for each bucket. Defaults to json due to number of fields.
        """
        node_mgr = self._node_mgr(config)
        output_format = output_format or "json"
        output_columns = [
            "nodearray",
            "placement_group",
            "vm_size",
            "vm_family",
            "vcpu_count",
            "available_count",
        ]

        for bucket in node_mgr.get_buckets():

            for attr in dir(bucket.limits):

                if attr[0].isalpha() and "count" in attr:
                    value = getattr(bucket.limits, attr)
                    if isinstance(value, int):
                        bucket.resources[attr] = value
                        bucket.example_node._resources[attr] = value

            for resource_name in bucket.resources:
                if resource_name not in output_columns:
                    output_columns.append(resource_name)

        demand_result = DemandResult(
            [], [f.example_node for f in node_mgr.get_buckets()], [], []
        )

        demandprinter.print_demand(
            output_columns, demand_result, output_format=output_format, long=long,
        )

    def config_parser(self, parser: ArgumentParser) -> None:
        parser.set_defaults(read_only=False)

    def config(self, config: Dict, writer: TextIO = sys.stdout) -> None:
        """Writes the effective autoscale config, after any preprocessing, to stdout"""
        driver = self._driver(config)
        driver.preprocess_config(config)
        json.dump(config, writer, indent=2)

    def validate_constraint_parser(self, parser: ArgumentParser) -> None:
        self._add_constraint_expr(parser)

    def validate_constraint(
        self,
        config: Dict,
        constraint_expr: List[str],
        writer: TextIO = sys.stdout,
        quiet: bool = False,
    ) -> Union[List, Dict]:
        """
        Validates then outputs as json one or more constraints.
        """
        ret: List = []
        for expr in constraint_expr:

            value = json.loads(expr)

            if len(ret) == 0 or not isinstance(value, dict):
                ret.append(value)
            else:
                last = ret[-1]
                overlapped = set(value.keys()).intersection(set(last.keys()))

                if overlapped:
                    # there are conflicts, so just add a new dictionary
                    ret.append(value)
                else:
                    # no conflicts, just update the last dictionary
                    # and they will be anded together
                    last.update(value)

        as_cons = get_constraints(ret)

        if not quiet:
            if len(as_cons) == 1:
                # simple case - just a single dictionary
                json_dump(as_cons[0], writer)
            else:
                json_dump(as_cons, writer)

            writer.write("\n")

            for cons in as_cons:
                sys.stderr.write(str(cons))

        return ret

    def refresh_autocomplete(self, config: Dict) -> None:
        """Refreshes local autocomplete information for cluster specific resources and nodes."""
        self._get_example_nodes(config, force=True)

    def _find_nodes(
        self, config: Dict, hostnames: List[str], node_names: List[str]
    ) -> Tuple[SchedulerDriver, DemandCalculator, List[Node]]:
        hostnames = hostnames or []
        node_names = node_names or []

        driver = self._driver(config)

        demand_calc = self._demand(config, driver)
        demand_result = demand_calc.finish()

        if hostnames == ["*"] or node_names == ["*"]:
            return driver, demand_calc, demand_result.compute_nodes

        by_hostname = partition_single(
            demand_result.compute_nodes, lambda n: n.hostname_or_uuid.lower()
        )
        by_node_name = partition_single(
            demand_result.compute_nodes, lambda n: n.name.lower()
        )
        found_nodes = []
        for hostname in hostnames:
            if not hostname:
                error("Please specify a hostname")

            if hostname.lower() not in by_hostname:
                # it doesn't exist in CC, but we still want to delete it
                # from the cluster
                by_hostname[hostname.lower()] = SchedulerNode(hostname, {})

            found_nodes.append(by_hostname[hostname.lower()])

        for node_name in node_names:
            if not node_name:
                error("Please specify a node_name")

            if node_name.lower() not in by_node_name:
                error(
                    "Could not find a CycleCloud node that has node_name %s."
                    + " Run 'nodes' to see available nodes.",
                    node_name,
                )
            found_nodes.append(by_node_name[node_name.lower()])

        return driver, demand_calc, found_nodes

    def initconfig_parser(self, parser: ArgumentParser) -> None:
        parser.add_argument("--cluster-name", required=True)
        parser.add_argument("--username", required=True)
        parser.add_argument("--password")
        parser.add_argument("--url", required=True)
        default_home = self._driver({}).autoscale_home

        parser.add_argument(
            "--log-config",
            default=os.path.join(default_home, "logging.conf"),
            dest="logging__config_file",
        ).completer = default_completer  # type:ignore

        parser.add_argument(
            "--lock-file", default=os.path.join(default_home, "scalelib.lock")
        ).completer = default_completer  # type:ignore

        parser.add_argument(
            "--default-resource",
            type=json.loads,
            action="append",
            default=[],
            dest="default_resources",
        )

        parser.add_argument(
            "--idle-timeout", default=300, type=int, dest="idle_timeout"
        )
        parser.add_argument(
            "--boot-timeout", default=1800, type=int, dest="boot_timeout"
        )

        parser.add_argument(
            "--disable-default-resources",
            required=False,
            action="store_true",
            default=False,
            # help="Disables generation of default resources for ncpus,pcpus,ngpus,mem*b",
        )

        self._initconfig_parser(parser)

        parser.add_argument(
            "--read-only-resources",
            dest="pbspro__read_only_resources",
            type=str_list,
            default=["host", "vnode"],
        )

    @abstractmethod
    def _initconfig_parser(self, parser: ArgumentParser) -> None:
        ...

    def initconfig(self, writer: TextIO = sys.stdout, **config: Dict) -> None:
        """Creates an initial autoscale config. Writes to stdout"""
        self._initconfig(config)

        for key in list(config.keys()):

            if "__" in key:
                parent, child = key.split("__")
                if parent not in config:
                    config[parent] = {}
                config[parent][child] = config.pop(key)
        json.dump(config, writer, indent=2)

    @abstractmethod
    def _initconfig(self, config: Dict) -> None:
        ...

    def analyze_parser(self, parser: ArgumentParser) -> None:

        parser.add_argument("--job-id", "-j", required=True)
        parser.add_argument("--long", "-l", action="store_true", default=False)

    def analyze(self, config: Dict, job_id: str, long: bool = False,) -> None:
        """
        Prints out relevant reasons that a job was not matched to any nodes.
        """
        if not long:
            try:
                _, columns_str = os.popen("stty size", "r").read().split()
            except Exception:
                columns_str = "120"
            columns = int(columns_str)
        else:
            columns = 2 ** 31

        ctx_handler = DefaultContextHandler("[demand-cli]")

        register_result_handler(ctx_handler)
        dcalc = self._demand(config, ctx_handler=ctx_handler)

        found_nodes = []
        for node in dcalc.get_demand().compute_nodes:
            if job_id in node.assignments:
                found_nodes.append(node)

        if found_nodes:
            print("Job {} is assigned to the following nodes:".format(job_id))
            for node in found_nodes:
                print("   ", node)
            return

        if long:
            jobs, _ = self._driver(config).read_jobs_and_nodes(config)
            jobs = [x for x in jobs if x.name == job_id]
            if jobs:
                sys.stdout.write("Job {}:\n".format(jobs[0].name))
                json_dump(jobs[0].to_dict(), sys.stdout)
                sys.stdout.write("\n")

        key = "[Job {}]".format(job_id)
        if key not in ctx_handler.by_context:
            print("Unknown job id {}".format(job_id), file=sys.stderr)
            sys.exit(1)

        results = ctx_handler.by_context[key]
        for result in results:
            if isinstance(result, (EarlyBailoutResult, MatchResult)) and result:
                continue

            if not long and result.status == "CompoundFailure":
                continue

            if not result:

                whitespace = " " * max(1, 24 - len(result.status))
                message_lines = result.message.splitlines()
                if len(message_lines) > 1:
                    print()
                prefix = result.status + whitespace + ":"
                line_columns = max(20, columns - len(prefix) - 1)

                print(prefix, message_lines[0][:line_columns], end="")
                print()

                for line in message_lines[1:]:
                    print(" " * len(prefix), line[:line_columns], end="")
                    print()

    def _add_constraint_expr(self, parser: ArgumentParser) -> None:
        parser.add_argument(  # type: ignore
            "--constraint-expr",
            "-C",
            default=[],
            type=constraint_type,
            action="append",
        ).completer = self._constraint_completer  # type:ignore

    def _add_hostnames(self, parser: ArgumentParser) -> None:
        parser.add_argument(  # type: ignore
            "-H", "--hostnames", type=str_list, default=[]
        ).completer = self._hostname_completer  # type: ignore

    def _add_nodenames(self, parser: ArgumentParser) -> None:
        parser.add_argument(  # type: ignore
            "-N", "--node-names", type=str_list, default=[]
        ).completer = self._node_name_completer  # type: ignore

    def _add_output_columns(self, parser: ArgumentParser) -> None:
        parser.add_argument(  # type: ignore
            "--output-columns", "-o", type=str_list
        ).completer = self._output_columns_completer  # type: ignore
        parser.add_argument("--long", "-l", action="store_true", default=False)

    def _add_output_format(
        self, parser: ArgumentParser, default: OutputFormat = "table"
    ) -> None:
        parser.add_argument(
            "--output-format",
            "-F",
            default=default,
            type=parse_format,
            choices=["json", "table", "table_headerless"],
        )

    def _constraint_completer(
        self,
        prefix: str,
        action: argparse.Action,
        parser: ArgumentParser,
        parsed_args: argparse.Namespace,
    ) -> List[str]:
        try:
            return self.__constraint_completer(prefix, action, parser, parsed_args)
        except Exception as e:
            _print(str(e))

            traceback.print_exc(file=sys.__stderr__)
            raise

    def __constraint_completer(
        self,
        prefix: str,
        action: argparse.Action,
        parser: ArgumentParser,
        parsed_args: argparse.Namespace,
    ) -> List[str]:
        example_nodes = self._get_example_nodes(parsed_args.config)

        _print("prefix is", prefix)

        if "=" in prefix:
            default_values: List[str] = []

            def _convert_default_value(default_value: Any) -> List[str]:
                if isinstance(default_value, ht.Size):

                    if default_value.magnitude.lower()[0] in "bkm":
                        default_value = default_value.convert_to("g")

                    if isinstance(default_value, ht.Memory):
                        default_value = "memory::%s" % str(default_value)
                    else:
                        default_value = "size::%s" % str(default_value)

                elif isinstance(default_value, bool):
                    # to encourage use of json style bools and not python
                    # as you would do when defining things in autoscale.json
                    default_value = str(default_value).lower() == "true"
                    return [
                        str(default_value).lower(),
                        str(not default_value).lower(),
                    ]
                else:
                    _print("not size or bool", default_value)
                return [str(default_value)]

            if prefix.startswith("node."):
                attr = prefix[len("node.") :].split("=")[0]
                output_prefix = "node.{}=".format(attr)
                _print("output_prefix", output_prefix)
                if "," in prefix:
                    _print("output_prefix2", output_prefix)
                    rest_of_list = prefix[prefix.index("=") + 1 : prefix.rindex(",")]
                    output_prefix = "node.{}={},".format(attr, rest_of_list)

                if attr == "vm_size":
                    poss_vm_sizes = []

                    # let's use the example nodes' vm_sizes unless they are all unknown
                    if example_nodes:
                        known = [
                            x.vm_size for x in example_nodes if x.vm_size != "unknown"
                        ]
                        poss_vm_sizes = list(set(known))

                    if not poss_vm_sizes:
                        poss_vm_sizes = [
                            x
                            for x in vm_sizes.all_possible_vm_sizes()
                            if not x.startswith("Basic_")
                        ]

                    ret = [
                        output_prefix + x
                        for x in poss_vm_sizes
                        if x and not x.startswith("Basic")
                    ]

                    return ret

                if attr == "vm_family":
                    poss_vm_families = []

                    # same idea as vm_size
                    if example_nodes:
                        known = [
                            x.vm_family
                            for x in example_nodes
                            if x.vm_family != "unknown"
                        ]
                        poss_vm_families = list(set(known))

                    if not poss_vm_families:
                        poss_vm_families = [
                            x
                            for x in vm_sizes.all_possible_vm_families()
                            if x and not x.startswith("basic_")
                        ]
                    return [output_prefix + x for x in poss_vm_families]

                if attr == "location":
                    poss_locations = []

                    # same idea as vm_size
                    if example_nodes:
                        known = [
                            x.location for x in example_nodes if x.location != "unknown"
                        ]
                        poss_locations = list(set(known))

                    if not poss_locations:
                        poss_locations = [x for x in vm_sizes.all_possible_locations()]

                    return [output_prefix + x for x in poss_locations if x]

                _print("attr is", attr)

                for example_node in example_nodes:
                    if hasattr(example_node, attr):
                        _print("hasattr ", attr, str(getattr(example_node, attr)))
                        default_value = getattr(example_node, attr)
                        default_values.extend(_convert_default_value(default_value))
            else:
                res_name = prefix.split("=")[0]

                output_prefix = "{}=".format(res_name)

                if "," in prefix:
                    rest_of_list = prefix[prefix.index("=") + 1 : prefix.rindex(",")]
                    output_prefix = "{}={},".format(res_name, rest_of_list)

                for example_node in example_nodes:
                    if res_name in example_node.resources:
                        default_values.extend(
                            _convert_default_value(example_node.resources[res_name])
                        )

            _print("Returning", [output_prefix + x for x in default_values])
            return [output_prefix + x for x in default_values]

        from hpc.autoscale.node.node import QUERYABLE_PROPERTIES

        node_attrs = ["node.%s=" % x for x in QUERYABLE_PROPERTIES]

        resources = []
        for example_node in example_nodes:
            for expr in ["%s=" % x for x in example_node.resources.keys()]:
                if expr not in resources:
                    resources.append(expr)

        return sorted(node_attrs + resources)

    def _invoke_autocomplete(self, parser: ArgumentParser) -> None:
        try:
            import argcomplete

            argcomplete.autocomplete(
                parser, validator=fnmatch_validator, always_complete_options="long"
            )
        except ImportError:
            pass


NodeLike = typing.TypeVar("NodeLike", Node, NodeBucket)


def _query_with_constraints(
    config: Dict, constraint_expr: str, targets: List[NodeLike]
) -> List[NodeLike]:
    constraints = _parse_constraint(constraint_expr)

    filtered: List[NodeLike] = []
    append: NodeLike

    for targ in targets:
        satisfied = True
        for c in constraints:
            if isinstance(targ, Node):
                result = c.satisfied_by_node(targ)
            elif isinstance(targ, NodeBucket):
                result = c.satisfied_by_node(targ.example_node)
            else:
                raise TypeError(
                    "Expected Node or NodeBucket, got {}".format(type(targ))
                )
            if not result:
                satisfied = False
                logging.warning(result)
                break

        if satisfied:
            assert isinstance(targ, (Node, NodeBucket))
            filtered.append(targ)
    return filtered


def _parse_constraint(constraint_expr: str) -> List[NodeConstraint]:
    try:
        constraint_parsed = json.loads(constraint_expr)
    except Exception as e:
        print(
            "Could not parse constraint as json '{}' - {}".format(constraint_expr, e),
            file=sys.stderr,
        )
        sys.exit(1)

    if not isinstance(constraint_parsed, list):
        constraint_parsed = [constraint_parsed]

    return get_constraints(constraint_parsed)


def default_completer(
    prefix: str,
    action: argparse.Action,
    parser: ArgumentParser,
    parsed_args: argparse.Namespace,
) -> List[str]:
    if isinstance(action.default, list):
        return action.default
    return [action.default]


def create_arg_parser(
    project_name: str, module: Any, default_config: Optional[str] = None
) -> ArgumentParser:
    parser = ArgumentParser()
    sub_parsers = parser.add_subparsers()

    def csv_list(x: str) -> List[str]:
        return [x.strip() for x in x.split(",")]

    help_msg = io.StringIO()
    default_install_dir = os.path.join("/", "opt", "cycle", project_name)

    def add_parser(
        name: str,
        func: Callable,
        read_only: bool = True,
        skip_config: bool = False,
        default_config: Optional[str] = None,
    ) -> ArgumentParser:
        doc_str = (func.__doc__ or "").strip()
        doc_str = " ".join([x.strip() for x in doc_str.splitlines()])
        help_msg.write("\n    {:20} - {}".format(name, doc_str))
        default_config = default_config or os.path.join(
            default_install_dir, "autoscale.json"
        )
        if not os.path.exists(default_config):
            default_config = None

        new_parser = sub_parsers.add_parser(name)
        new_parser.set_defaults(func=func, cmd=name, read_only=read_only)

        if skip_config:
            return new_parser

        new_parser.add_argument(
            "--config",
            "-c",
            default=[default_config] if default_config else [],
            required=not bool(default_config),
            action="append",
        ).completer = default_completer  # type: ignore
        return new_parser

    configure_parser_functions = {}
    for attr_name in dir(module):
        if attr_name[0].isalpha() and attr_name[0].lower():
            if attr_name.endswith("_parser"):
                cli_name = attr_name[: -len("_parser")]
                configure_parser_functions[cli_name] = getattr(module, attr_name)
            else:
                attr = getattr(module, attr_name)
                if hasattr(attr, "__call__"):

                    if hasattr(attr, "disabled") and getattr(attr, "disabled"):
                        continue

                    configure_parser_functions[attr_name] = lambda parser: 0

    for cli_name, ap_func in configure_parser_functions.items():
        func = getattr(module, cli_name)
        if hasattr(func, "disabled") and getattr(func, "disabled"):
            continue
        child_parser = add_parser(
            cli_name,
            func,
            skip_config=cli_name == "initconfig",
            default_config=default_config,
        )
        ap_func(child_parser)

    parser.usage = help_msg.getvalue()

    if hasattr(module, "_invoke_autocomplete"):
        module._invoke_autocomplete(parser)

    return parser


def main(
    argv: Iterable[str],
    project_name: str,
    module: Any,
    default_config: Optional[str] = None,
) -> None:
    parser = create_arg_parser(project_name, module, default_config)
    args = parser.parse_args(list(argv))

    if not hasattr(args, "func") or not hasattr(args, "cmd"):
        parser.print_help()
        sys.exit(1)

    # parse list of config paths to a single config
    if hasattr(args, "config"):
        args.config = load_config(*args.config)
        logging.initialize_logging(args.config)

        # if applicable, set read_only/lock_file
        if args.read_only:
            args.config["read_only"] = True
            args.config["lock_file"] = None

    kwargs = {}
    for k in dir(args):
        if k[0].islower() and k not in ["read_only", "func", "cmd"]:
            kwargs[k] = getattr(args, k)

    if hasattr(module, "_initialize") and hasattr(args, "config"):
        getattr(module, "_initialize")(args.cmd, args.config)
    try:
        args.func(**kwargs)
    except AssertionError:
        raise
    except Exception as e:
        print("Error '%s': See the rest in the log file" % str(e), file=sys.stderr)
        if hasattr(e, "message"):
            print(getattr(e, "message"), file=sys.stderr)

        logging.debug("Full stacktrace", exc_info=sys.exc_info())
        sys.exit(1)


def fnmatch_validator(keyword_to_check_against: str, current_input: str) -> bool:
    if "*" not in current_input:
        current_input = current_input + "*"

    return fnmatch(keyword_to_check_against, current_input)<|MERGE_RESOLUTION|>--- conflicted
+++ resolved
@@ -28,16 +28,12 @@
 from hpc.autoscale.node.node import Node
 from hpc.autoscale.node.nodehistory import NodeHistory
 from hpc.autoscale.node.nodemanager import NodeManager, new_node_manager
-<<<<<<< HEAD
-from hpc.autoscale.results import DefaultContextHandler, register_result_handler
-=======
 from hpc.autoscale.results import (
     DefaultContextHandler,
     EarlyBailoutResult,
     MatchResult,
     register_result_handler,
 )
->>>>>>> d6215f10
 from hpc.autoscale.util import json_dump, load_config, partition_single
 
 
@@ -394,17 +390,6 @@
         long: bool = False,
     ) -> None:
         """End-to-end autoscale process, including creation, deletion and joining of nodes."""
-<<<<<<< HEAD
-        try:
-            self.refresh_autocomplete(config)
-        except Exception as e:
-            logging.error(
-                "Ignoring error that occurred while updating autocomplete refresh: %s",
-                e,
-            )
-=======
-
->>>>>>> d6215f10
         output_columns = output_columns or self._get_default_output_columns(config)
 
         if dry_run:
@@ -560,17 +545,7 @@
     ) -> None:
         """Dry-run version of autoscale."""
         output_columns = output_columns or self._get_default_output_columns(config)
-<<<<<<< HEAD
-        self.autoscale(config, output_columns, output_format, dry_run=True)
-
-        # dcalc = self._demand(config)
-        # output_columns = output_columns or self._default_output_columns(config)
-        # demandprinter.print_demand(
-        #     output_columns, dcalc.get_demand(), output_format=output_format
-        # )
-=======
         self.autoscale(config, output_columns, output_format, dry_run=True, long=long)
->>>>>>> d6215f10
 
     def jobs(self, config: Dict) -> None:
         """
